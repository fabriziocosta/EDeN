{
 "metadata": {
  "name": "",
  "signature": "sha256:2fff3db99a42b062088aa982f29ad44088b6be66161d9892fe88afc2a54019ae"
 },
 "nbformat": 3,
 "nbformat_minor": 0,
 "worksheets": [
  {
   "cells": [
    {
     "cell_type": "markdown",
     "metadata": {},
     "source": [
      "#Example\n",
      "\n",
      "Consider sequences that are increasingly different. EDeN allows to turn them into vectors, whose similarity is decreasing."
     ]
    },
    {
     "cell_type": "code",
     "collapsed": false,
     "input": [
      "%matplotlib inline"
     ],
     "language": "python",
     "metadata": {},
     "outputs": [],
     "prompt_number": 21
    },
    {
     "cell_type": "markdown",
     "metadata": {},
     "source": [
      "Build an artificial dataset: starting from the string 'abcdefghijklmnopqrstuvwxyz', generate iteratively strings by swapping two characters at random. In this way instances are progressively more dissimilar"
     ]
    },
    {
     "cell_type": "code",
     "collapsed": false,
     "input": [
      "import random\n",
      "\n",
      "def make_data(size):\n",
      "    text = ''.join([str(unichr(97+i)) for i in range(26)])\n",
      "    seqs = []\n",
      "\n",
      "    def swap_two_characters(seq):\n",
      "        '''define a function that swaps two characters at random positions in a string '''\n",
      "        line = list(seq)\n",
      "        id_i = random.randint(0,len(line)-1)\n",
      "        id_j = random.randint(0,len(line)-1)\n",
      "        line[id_i], line[id_j] = line[id_j], line[id_i]\n",
      "        return ''.join(line)\n",
      "\n",
      "    for i in range(size):\n",
      "        text = swap_two_characters( text )\n",
      "        seqs.append( text )\n",
      "        print text\n",
      "        \n",
      "    return seqs"
     ],
     "language": "python",
     "metadata": {},
     "outputs": [],
     "prompt_number": 22
    },
    {
     "cell_type": "code",
     "collapsed": false,
     "input": [
      "seqs = make_data(25)"
     ],
     "language": "python",
     "metadata": {},
     "outputs": [
      {
       "output_type": "stream",
       "stream": "stdout",
       "text": [
<<<<<<< HEAD
        "abcdefthijklmnopqrsguvwxyz\n",
        "abcdewthijklmnopqrsguvfxyz\n",
        "abcdewthijklznopqrsguvfxym\n",
        "aycdewthijklznopqrsguvfxbm\n",
        "ayodewthijklzncpqrsguvfxbm\n",
        "ajodewthiyklzncpqrsguvfxbm\n",
        "ajodewthiyklzncpsrqguvfxbm\n",
        "ajodebthiyklzncpsrqguvfxwm\n",
        "ajodeqthiyklzncpsrbguvfxwm\n",
        "ajodecthiyklznqpsrbguvfxwm\n",
        "ajozecthiykldnqpsrbguvfxwm\n",
        "ojazecthiykldnqpsrbguvfxwm\n",
        "ojaztcehiykldnqpsrbguvfxwm\n",
        "oraztcehiykldnqpsjbguvfxwm\n",
        "oraztcehiykldnspqjbguvfxwm\n",
        "oraitcehzykldnspqjbguvfxwm\n",
        "zraitcehoykldnspqjbguvfxwm\n",
        "zraitcehoyxldnspqjbguvfkwm\n",
        "zraitcvhoyxldnspqjbguefkwm\n",
        "zraitcvhoyxldnspqbjguefkwm\n",
        "zraitcvhdyxlonspqbjguefkwm\n",
        "wraitcvhdyxlonspqbjguefkzm\n",
        "oraitcvhdyxlwnspqbjguefkzm\n",
        "oraitcvhdyxwlnspqbjguefkzm\n",
        "oraitcvhdkxwlnspqbjguefyzm\n"
=======
        "abcdefghikjlmnopqrstuvwxyz\n",
        "abcdefghmkjlinopqrstuvwxyz\n",
        "abcdefghmkjlinypqrstuvwxoz\n",
        "abcdefghmkjlqnypirstuvwxoz\n",
        "abcdefghmkjrqnypilstuvwxoz\n",
        "abcdefghmkjrqnypilstuvxwoz\n",
        "abcqefghmkjrdnypilstuvxwoz\n",
        "abcqefghmkjrdnypiwstuvxloz\n",
        "abcqgfehmkjrdnypiwstuvxloz\n",
        "abcqgfehmkjrdnypiwstuvxloz\n",
        "abcqgfehmkjrdnypivstuwxloz\n",
        "abcqgfeumkjrdnypivsthwxloz\n",
        "abcqgfeumkjronypivsthwxldz\n",
        "abcqgfeumpjronykivsthwxldz\n",
        "akcqgfeumpjronybivsthwxldz\n",
        "akcqgleumpjronybivsthwxfdz\n",
        "akcqglepmujronybivsthwxfdz\n",
        "wkcqglepmujronybivsthaxfdz\n",
        "wkcqglfpmujronybivsthaxedz\n",
        "wkcqgxfpmujronybivsthaledz\n",
        "wpcqgxfkmujronybivsthaledz\n",
        "spcqgxfkmujronybivwthaledz\n",
        "spcqgxftmujronybivwkhaledz\n",
        "spcqgxftmujrnoybivwkhaledz\n",
        "sdcqgxftmujrnoybivwkhalepz\n"
>>>>>>> 2405fad7
       ]
      }
     ],
     "prompt_number": 23
    },
    {
     "cell_type": "markdown",
     "metadata": {},
     "source": [
      "define a function that builds a graph from a string, i.e. the path graph with the characters as node labels"
     ]
    },
    {
     "cell_type": "code",
     "collapsed": false,
     "input": [
      "import networkx as nx\n",
      "\n",
      "def sequence_to_graph(seq):\n",
      "    '''convert a sequence into a EDeN 'compatible' graph\n",
      "    i.e. a graph with the attribute 'label' for every node and edge'''\n",
      "    G = nx.Graph()\n",
      "    for id,character in enumerate(seq):\n",
      "        G.add_node(id, label = character )\n",
      "        if id > 0:\n",
      "            G.add_edge(id-1, id, label = '-')\n",
      "    return G"
     ],
     "language": "python",
     "metadata": {},
     "outputs": [],
     "prompt_number": 24
    },
    {
     "cell_type": "markdown",
     "metadata": {},
     "source": [
      "make a generator that yields graphs: generators are 'good' as they allow functional composition"
     ]
    },
    {
     "cell_type": "code",
     "collapsed": false,
     "input": [
      "def pre_process(iterable):\n",
      "    for seq in iterable:\n",
      "        yield sequence_to_graph(seq)"
     ],
     "language": "python",
     "metadata": {},
     "outputs": [],
     "prompt_number": 25
    },
    {
     "cell_type": "markdown",
     "metadata": {},
     "source": [
      "initialize the vectorizer object with the desired 'resolution'"
     ]
    },
    {
     "cell_type": "code",
     "collapsed": false,
     "input": [
      "%%time\n",
      "from eden.graph import Vectorizer\n",
      "vectorizer = Vectorizer( complexity = 4 )"
     ],
     "language": "python",
     "metadata": {},
     "outputs": [
      {
       "output_type": "stream",
       "stream": "stdout",
       "text": [
<<<<<<< HEAD
        "CPU times: user 46 \u00b5s, sys: 1 \u00b5s, total: 47 \u00b5s\n",
        "Wall time: 54.1 \u00b5s\n"
=======
        "CPU times: user 126 ms, sys: 40.5 ms, total: 166 ms\n",
        "Wall time: 151 ms\n"
>>>>>>> 2405fad7
       ]
      }
     ],
     "prompt_number": 26
    },
    {
     "cell_type": "markdown",
     "metadata": {},
     "source": [
      "obtain an iterator over the sequences processed into graphs"
     ]
    },
    {
     "cell_type": "code",
     "collapsed": false,
     "input": [
      "%%time\n",
      "graphs = pre_process( seqs )"
     ],
     "language": "python",
     "metadata": {},
     "outputs": [
      {
       "output_type": "stream",
       "stream": "stdout",
       "text": [
<<<<<<< HEAD
        "CPU times: user 7 \u00b5s, sys: 0 ns, total: 7 \u00b5s\n",
        "Wall time: 12.2 \u00b5s\n"
=======
        "CPU times: user 3 \u00b5s, sys: 0 ns, total: 3 \u00b5s\n",
        "Wall time: 5.01 \u00b5s\n"
>>>>>>> 2405fad7
       ]
      }
     ],
     "prompt_number": 27
    },
    {
     "cell_type": "markdown",
     "metadata": {},
     "source": [
      "compute the vector encoding of each instance in a sparse data matrix"
     ]
    },
    {
     "cell_type": "code",
     "collapsed": false,
     "input": [
      "%%time\n",
      "X = vectorizer.transform( graphs )\n",
      "print 'Instances: %d ; Features: %d with an avg of %d features per instance' % (X.shape[0], X.shape[1],  X.getnnz()/X.shape[0])"
     ],
     "language": "python",
     "metadata": {},
     "outputs": [
      {
       "output_type": "stream",
       "stream": "stdout",
       "text": [
<<<<<<< HEAD
        "Instances: 25 ; Features: 1048577 with an avg of 360 features per instance\n",
        "CPU times: user 198 ms, sys: 38.9 ms, total: 236 ms\n",
        "Wall time: 457 ms\n"
=======
        "Instances: 25 ; Features: 1048577 with an avg of 599 features per instance\n",
        "CPU times: user 114 ms, sys: 48.5 ms, total: 162 ms\n",
        "Wall time: 253 ms\n"
>>>>>>> 2405fad7
       ]
      }
     ],
     "prompt_number": 28
    },
    {
     "cell_type": "markdown",
     "metadata": {},
     "source": [
      "compute the pairwise similarity as the dot product between the vector representations of each sequence"
     ]
    },
    {
     "cell_type": "code",
     "collapsed": false,
     "input": [
      "from sklearn import metrics\n",
      "\n",
      "K=metrics.pairwise.pairwise_kernels(X, metric='linear')\n",
      "print K"
     ],
     "language": "python",
     "metadata": {},
     "outputs": [
      {
       "output_type": "stream",
       "stream": "stdout",
       "text": [
<<<<<<< HEAD
        "[[ 1.          0.65409821  0.45189967  0.39234465  0.2997793   0.25102027\n",
        "   0.18242417  0.18786862  0.17464994  0.18009439  0.16860032  0.16557001\n",
        "   0.15453116  0.13748154  0.14630894  0.14063261  0.1408645   0.12647188\n",
        "   0.12111902  0.11519016  0.11792197  0.11792197  0.11525531  0.11146177\n",
        "   0.10044357]\n",
        " [ 0.65409821  1.          0.72964603  0.57879616  0.45802155  0.36653856\n",
        "   0.26405689  0.21807564  0.19576606  0.2012105   0.18971643  0.18668613\n",
        "   0.17564728  0.15859765  0.16742505  0.16174872  0.16198061  0.13701534\n",
        "   0.12109838  0.11516952  0.11493764  0.11783619  0.11227097  0.10343259\n",
        "   0.09775626]\n",
        " [ 0.45189967  0.72964603  1.          0.77679646  0.54547691  0.40617094\n",
        "   0.29762866  0.25164741  0.22933783  0.23478227  0.19842306  0.19539276\n",
        "   0.18435391  0.16730428  0.17613168  0.17056647  0.17068724  0.14016641\n",
        "   0.12121915  0.11529029  0.11505841  0.11795696  0.11239174  0.10355336\n",
        "   0.09798814]\n",
        " [ 0.39234465  0.57879616  0.77679646  1.          0.67404638  0.52080301\n",
        "   0.39156464  0.24886963  0.23223638  0.23768082  0.20132161  0.19829131\n",
        "   0.19015101  0.17310138  0.18192879  0.17636357  0.17648434  0.14329685\n",
        "   0.11275538  0.10972508  0.10949319  0.11239174  0.10682653  0.10076833\n",
        "   0.10076833]\n",
        " [ 0.2997793   0.45802155  0.54547691  0.67404638  1.          0.70819547\n",
        "   0.48026986  0.31832475  0.29273234  0.25452775  0.21268525  0.20384686\n",
        "   0.19873687  0.18168724  0.19051464  0.18217165  0.18206054  0.15177434\n",
        "   0.1155538   0.1125235   0.10682653  0.10972508  0.11263461  0.10657642\n",
        "   0.10960672]\n",
        " [ 0.25102027  0.36653856  0.40617094  0.52080301  0.70819547  1.\n",
        "   0.76311523  0.48594618  0.46035377  0.3931101   0.28003513  0.26340188\n",
        "   0.23312391  0.2080451   0.2168725   0.19005942  0.18728165  0.14886338\n",
        "   0.11844269  0.12134124  0.11831094  0.12120949  0.12411902  0.11528305\n",
        "   0.11250527]\n",
        " [ 0.18242417  0.26405689  0.29762866  0.39156464  0.48026986  0.76311523\n",
        "   1.          0.70213486  0.53643583  0.41359251  0.29445694  0.27782369\n",
        "   0.24754572  0.2168725   0.2080451   0.18123202  0.17845424  0.14003598\n",
        "   0.10961528  0.11251383  0.10948353  0.11238208  0.11529161  0.10645564\n",
        "   0.10367786]\n",
        " [ 0.18786862  0.21807564  0.25164741  0.24886963  0.31832475  0.48594618\n",
        "   0.70213486  1.          0.62444296  0.50159964  0.38246407  0.36583082\n",
        "   0.33555285  0.30487963  0.29605223  0.26923915  0.26646137  0.15410513\n",
        "   0.12065413  0.12355268  0.12052238  0.10948353  0.11529161  0.10634212\n",
        "   0.10356434]\n",
        " [ 0.17464994  0.19576606  0.22933783  0.23223638  0.29273234  0.46035377\n",
        "   0.53643583  0.62444296  1.          0.62444296  0.50808517  0.49145191\n",
        "   0.46117395  0.34980406  0.3354211   0.30860802  0.30583024  0.17617185\n",
        "   0.13181376  0.12077491  0.1177446   0.10670575  0.11251383  0.10356434\n",
        "   0.10078656]\n",
        " [ 0.18009439  0.2012105   0.23478227  0.23768082  0.25452775  0.3931101\n",
        "   0.41359251  0.50159964  0.62444296  1.          0.6510679   0.6315361\n",
        "   0.56296064  0.39770717  0.36621509  0.33335239  0.33347316  0.20381477\n",
        "   0.1542259   0.14015675  0.1342279   0.12318905  0.12899713  0.12004763\n",
        "   0.11120925]\n",
        " [ 0.16860032  0.18971643  0.19842306  0.20132161  0.21268525  0.28003513\n",
        "   0.29445694  0.38246407  0.50808517  0.6510679   1.          0.8713486\n",
        "   0.75133289  0.539709    0.43856876  0.36621509  0.36911364  0.22040786\n",
        "   0.17081899  0.15674984  0.1342279   0.12318905  0.12899713  0.12004763\n",
        "   0.11120925]\n",
        " [ 0.16557001  0.18668613  0.19539276  0.19829131  0.20384686  0.26340188\n",
        "   0.27782369  0.36583082  0.49145191  0.6315361   0.8713486   1.\n",
        "   0.77510469  0.54211216  0.44097193  0.36305304  0.36027526  0.21156947\n",
        "   0.16778869  0.15371954  0.13712645  0.1260876   0.12886538  0.11991588\n",
        "   0.1110775 ]\n",
        " [ 0.15453116  0.17564728  0.18435391  0.19015101  0.19873687  0.23312391\n",
        "   0.24754572  0.33555285  0.46117395  0.56296064  0.75133289  0.77510469\n",
        "   1.          0.69910456  0.59493402  0.39431537  0.39153759  0.2367712\n",
        "   0.17916412  0.16219642  0.14257303  0.13443273  0.14024081  0.13129132\n",
        "   0.12245293]\n",
        " [ 0.13748154  0.15859765  0.16730428  0.17310138  0.18168724  0.2080451\n",
        "   0.2168725   0.30487963  0.34980406  0.39770717  0.539709    0.54211216\n",
        "   0.69910456  1.          0.76311523  0.47287747  0.45404375  0.28451012\n",
        "   0.20993534  0.1707898   0.15116641  0.14302611  0.16185984  0.15291034\n",
        "   0.14407196]\n",
        " [ 0.14630894  0.16742505  0.17613168  0.18192879  0.19051464  0.2168725\n",
        "   0.2080451   0.29605223  0.3354211   0.36621509  0.43856876  0.44097193\n",
        "   0.59493402  0.76311523  1.          0.68906615  0.67023242  0.45482376\n",
        "   0.35424019  0.21746914  0.1707898   0.16264951  0.18148323  0.16963518\n",
        "   0.1607968 ]\n",
        " [ 0.14063261  0.16174872  0.17056647  0.17636357  0.18217165  0.19005942\n",
        "   0.18123202  0.26923915  0.30860802  0.33335239  0.36621509  0.36305304\n",
        "   0.39431537  0.47287747  0.68906615  1.          0.73873693  0.52332827\n",
        "   0.38955721  0.25278616  0.20610682  0.19203767  0.25240188  0.24055383\n",
        "   0.23438212]\n",
        " [ 0.1408645   0.16198061  0.17068724  0.17648434  0.18206054  0.18728165\n",
        "   0.17845424  0.26646137  0.30583024  0.33347316  0.36911364  0.36027526\n",
        "   0.39153759  0.45404375  0.67023242  0.73873693  1.          0.67404638\n",
        "   0.46967656  0.33290551  0.26647103  0.19506797  0.19506797  0.18321993\n",
        "   0.17438154]\n",
        " [ 0.12647188  0.13701534  0.14016641  0.14329685  0.15177434  0.14886338\n",
        "   0.14003598  0.15410513  0.17617185  0.20381477  0.22040786  0.21156947\n",
        "   0.2367712   0.28451012  0.45482376  0.52332827  0.67404638  1.\n",
        "   0.63340211  0.4846416   0.32941999  0.23431607  0.22897419  0.20619841\n",
        "   0.18332006]\n",
        " [ 0.12111902  0.12109838  0.12121915  0.11275538  0.1155538   0.11844269\n",
        "   0.10961528  0.12065413  0.13181376  0.1542259   0.17081899  0.16778869\n",
        "   0.17916412  0.20993534  0.35424019  0.38955721  0.46967656  0.63340211\n",
        "   1.          0.76238796  0.4966214   0.32768572  0.32234384  0.29653775\n",
        "   0.25741043]\n",
        " [ 0.11519016  0.11516952  0.11529029  0.10972508  0.1125235   0.12134124\n",
        "   0.11251383  0.12355268  0.12077491  0.14015675  0.15674984  0.15371954\n",
        "   0.16219642  0.1707898   0.21746914  0.25278616  0.33290551  0.4846416\n",
        "   0.76238796  1.          0.69623519  0.50660343  0.50126155  0.47545546\n",
        "   0.41902598]\n",
        " [ 0.11792197  0.11493764  0.11505841  0.10949319  0.10682653  0.11831094\n",
        "   0.10948353  0.12052238  0.1177446   0.1342279   0.1342279   0.13712645\n",
        "   0.14257303  0.15116641  0.1707898   0.20610682  0.26647103  0.32941999\n",
        "   0.4966214   0.69623519  1.          0.80733793  0.61804426  0.56705922\n",
        "   0.45221347]\n",
        " [ 0.11792197  0.11783619  0.11795696  0.11239174  0.10972508  0.12120949\n",
        "   0.11238208  0.10948353  0.10670575  0.12318905  0.12318905  0.1260876\n",
        "   0.13443273  0.14302611  0.16264951  0.19203767  0.19506797  0.23431607\n",
        "   0.32768572  0.50660343  0.80733793  1.          0.72964603  0.67866099\n",
        "   0.46918118]\n",
        " [ 0.11525531  0.11227097  0.11239174  0.10682653  0.11263461  0.12411902\n",
        "   0.11529161  0.11529161  0.11251383  0.12899713  0.12899713  0.12886538\n",
        "   0.14024081  0.16185984  0.18148323  0.25240188  0.19506797  0.22897419\n",
        "   0.32234384  0.50126155  0.61804426  0.72964603  1.          0.76238796\n",
        "   0.55290814]\n",
        " [ 0.11146177  0.10343259  0.10355336  0.10076833  0.10657642  0.11528305\n",
        "   0.10645564  0.10634212  0.10356434  0.12004763  0.12004763  0.11991588\n",
        "   0.13129132  0.15291034  0.16963518  0.24055383  0.18321993  0.20619841\n",
        "   0.29653775  0.47545546  0.56705922  0.67866099  0.76238796  1.\n",
        "   0.67404638]\n",
        " [ 0.10044357  0.09775626  0.09798814  0.10076833  0.10960672  0.11250527\n",
        "   0.10367786  0.10356434  0.10078656  0.11120925  0.11120925  0.1110775\n",
        "   0.12245293  0.14407196  0.1607968   0.23438212  0.17438154  0.18332006\n",
        "   0.25741043  0.41902598  0.45221347  0.46918118  0.55290814  0.67404638\n",
=======
        "[[ 0.99846154  0.58527257  0.35650485  0.30048452  0.26514333  0.23366326\n",
        "   0.11684591  0.11524591  0.09816885  0.09816885  0.0932122   0.08515279\n",
        "   0.08857097  0.0813773   0.07028286  0.06380527  0.05850224  0.0569747\n",
        "   0.0603863   0.05864717  0.05864717  0.05864717  0.05524137  0.05350224\n",
        "   0.05168406]\n",
        " [ 0.58527257  1.          0.57124759  0.44109004  0.37551659  0.34403653\n",
        "   0.15760223  0.15440223  0.11134221  0.11134221  0.10638557  0.09184857\n",
        "   0.09526675  0.08151643  0.07202199  0.0655444   0.06024137  0.05871383\n",
        "   0.06212543  0.05864717  0.06024717  0.06024717  0.05851896  0.05524137\n",
        "   0.05342319]\n",
        " [ 0.35650485  0.57124759  1.          0.58527257  0.49731902  0.3705341\n",
        "   0.17941904  0.17447991  0.12981861  0.12981861  0.1213837   0.10502852\n",
        "   0.10370824  0.08681946  0.07732502  0.07084743  0.0655444   0.06401686\n",
        "   0.06568933  0.0639502   0.0655502   0.06373202  0.0636368   0.06057739\n",
        "   0.05875921]\n",
        " [ 0.30048452  0.44109004  0.58527257  1.          0.5228252   0.39604028\n",
        "   0.18973751  0.18821656  0.14515654  0.14515654  0.13490346  0.11309373\n",
        "   0.11177345  0.09188533  0.08065177  0.07417418  0.07068933  0.06916179\n",
        "   0.07083426  0.06909513  0.07069513  0.06721028  0.06046535  0.05720527\n",
        "   0.05538709]\n",
        " [ 0.26514333  0.37551659  0.49731902  0.5228252   1.          0.76539459\n",
        "   0.29883604  0.21830968  0.16354809  0.16354809  0.15511319  0.12654102\n",
        "   0.12522074  0.09348533  0.0839909   0.07395599  0.07744084  0.07591331\n",
        "   0.07758577  0.0759191   0.07570092  0.07221607  0.06547115  0.0605444\n",
        "   0.06039289]\n",
        " [ 0.23366326  0.34403653  0.3705341   0.39604028  0.76539459  0.99833333\n",
        "   0.51935713  0.24151728  0.18675569  0.18675569  0.16537595  0.13513712\n",
        "   0.13051718  0.09878178  0.08928734  0.07925244  0.08273729  0.08120975\n",
        "   0.08288221  0.0759191   0.07570092  0.07061607  0.06387115  0.0589444\n",
        "   0.05879289]\n",
        " [ 0.11684591  0.15760223  0.17941904  0.18973751  0.29883604  0.51935713\n",
        "   1.          0.61433966  0.3137821   0.3137821   0.29240237  0.23202959\n",
        "   0.14829516  0.11485724  0.09247496  0.08077339  0.08425823  0.07925244\n",
        "   0.0793249   0.07236179  0.07214361  0.06705876  0.06031383  0.05538709\n",
        "   0.05705375]\n",
        " [ 0.11524591  0.15440223  0.17447991  0.18821656  0.21830968  0.24151728\n",
        "   0.61433966  1.          0.69406695  0.69406695  0.31993161  0.25312527\n",
        "   0.15526485  0.12182694  0.09944465  0.08265823  0.08447642  0.07758577\n",
        "   0.07765823  0.07236179  0.07214361  0.06705876  0.06198195  0.0570552\n",
        "   0.0570552 ]\n",
        " [ 0.09816885  0.11134221  0.12981861  0.14515654  0.16354809  0.18675569\n",
        "   0.3137821   0.69406695  1.          1.          0.62048917  0.33240381\n",
        "   0.2345434   0.20103302  0.12113277  0.09640276  0.09822094  0.08951211\n",
        "   0.08080328  0.07550684  0.07528866  0.07020381  0.06686613  0.06193938\n",
        "   0.06193938]\n",
        " [ 0.09816885  0.11134221  0.12981861  0.14515654  0.16354809  0.18675569\n",
        "   0.3137821   0.69406695  1.          1.          0.62048917  0.33240381\n",
        "   0.2345434   0.20103302  0.12113277  0.09640276  0.09822094  0.08951211\n",
        "   0.08080328  0.07550684  0.07528866  0.07020381  0.06686613  0.06193938\n",
        "   0.06193938]\n",
        " [ 0.0932122   0.10638557  0.1213837   0.13490346  0.15511319  0.16537595\n",
        "   0.29240237  0.31993161  0.62048917  0.62048917  1.          0.45516702\n",
        "   0.28388034  0.22264788  0.14274762  0.1129943   0.11481249  0.10094635\n",
        "   0.09223752  0.08694108  0.08672289  0.07536112  0.07035533  0.0636104\n",
        "   0.0636104 ]\n",
        " [ 0.08515279  0.09184857  0.10502852  0.11309373  0.12654102  0.13513712\n",
        "   0.23202959  0.25312527  0.33240381  0.33240381  0.45516702  1.\n",
        "   0.56235063  0.35529448  0.2363683   0.16919416  0.15723547  0.11898186\n",
        "   0.10867175  0.10337531  0.10636226  0.08699023  0.0771793   0.0686162\n",
        "   0.06694953]\n",
        " [ 0.08857097  0.09526675  0.10370824  0.11177345  0.12522074  0.13051718\n",
        "   0.14829516  0.15526485  0.2345434   0.2345434   0.28388034  0.56235063\n",
        "   1.          0.5228252   0.39908296  0.20423488  0.19042449  0.14861356\n",
        "   0.14004423  0.13134035  0.13788461  0.1166944   0.10332616  0.07517284\n",
        "   0.06854953]\n",
        " [ 0.0813773   0.08151643  0.08681946  0.09188533  0.09348533  0.09878178\n",
        "   0.11485724  0.12182694  0.20103302  0.20103302  0.22264788  0.35529448\n",
        "   0.5228252   1.          0.55882994  0.27647127  0.20032539  0.15851447\n",
        "   0.14658849  0.13621794  0.12967368  0.10848347  0.10332616  0.07517284\n",
        "   0.0702162 ]\n",
        " [ 0.07028286  0.07202199  0.07732502  0.08065177  0.0839909   0.08928734\n",
        "   0.09247496  0.09944465  0.12113277  0.12113277  0.14274762  0.2363683\n",
        "   0.39908296  0.55882994  1.          0.5448633   0.40034335  0.28919302\n",
        "   0.27734445  0.26697389  0.25220632  0.16274716  0.15418405  0.08486794\n",
        "   0.0799113 ]\n",
        " [ 0.06380527  0.0655444   0.07084743  0.07417418  0.07395599  0.07925244\n",
        "   0.08077339  0.08265823  0.09640276  0.09640276  0.1129943   0.16919416\n",
        "   0.20423488  0.27647127  0.5448633   0.99833333  0.65892446  0.34656932\n",
        "   0.29232855  0.27017389  0.25540632  0.16594716  0.15738405  0.08806794\n",
        "   0.0831113 ]\n",
        " [ 0.05850224  0.06024137  0.0655444   0.07068933  0.07744084  0.08273729\n",
        "   0.08425823  0.08447642  0.09822094  0.09822094  0.11481249  0.15723547\n",
        "   0.19042449  0.20032539  0.40034335  0.65892446  0.99651515  0.62721273\n",
        "   0.40310993  0.37747042  0.32897337  0.22390893  0.21534582  0.09767326\n",
        "   0.09578261]\n",
        " [ 0.0569747   0.05871383  0.06401686  0.06916179  0.07591331  0.08120975\n",
        "   0.07925244  0.07758577  0.08951211  0.08951211  0.10094635  0.11898186\n",
        "   0.14861356  0.15851447  0.28919302  0.34656932  0.62721273  0.99818182\n",
        "   0.53418642  0.45517228  0.3780284   0.23590774  0.22392132  0.10624875\n",
        "   0.10261898]\n",
        " [ 0.0603863   0.06212543  0.06568933  0.07083426  0.07758577  0.08288221\n",
        "   0.0793249   0.07765823  0.08080328  0.08080328  0.09223752  0.10867175\n",
        "   0.14004423  0.14658849  0.27734445  0.29232855  0.40310993  0.53418642\n",
        "   1.          0.51435133  0.40033952  0.25821885  0.24259607  0.1249235\n",
        "   0.11347962]\n",
        " [ 0.05864717  0.05864717  0.0639502   0.06909513  0.0759191   0.0759191\n",
        "   0.07236179  0.07236179  0.07550684  0.07550684  0.08694108  0.10337531\n",
        "   0.13134035  0.13621794  0.26697389  0.27017389  0.37747042  0.45517228\n",
        "   0.51435133  1.          0.64609944  0.36430852  0.32069052  0.20301796\n",
        "   0.14295774]\n",
        " [ 0.05864717  0.06024717  0.0655502   0.07069513  0.07570092  0.07570092\n",
        "   0.07214361  0.07214361  0.07528866  0.07528866  0.08672289  0.10636226\n",
        "   0.13788461  0.12967368  0.25220632  0.25540632  0.32897337  0.3780284\n",
        "   0.40033952  0.64609944  1.          0.59569788  0.33385809  0.21618553\n",
        "   0.14135774]\n",
        " [ 0.05864717  0.06024717  0.06373202  0.06721028  0.07221607  0.07061607\n",
        "   0.06705876  0.06705876  0.07020381  0.07020381  0.07536112  0.08699023\n",
        "   0.1166944   0.10848347  0.16274716  0.16594716  0.22390893  0.23590774\n",
        "   0.25821885  0.36430852  0.59569788  1.          0.44638573  0.30516431\n",
        "   0.16679145]\n",
        " [ 0.05524137  0.05851896  0.0636368   0.06046535  0.06547115  0.06387115\n",
        "   0.06031383  0.06198195  0.06686613  0.06686613  0.07035533  0.0771793\n",
        "   0.10332616  0.10332616  0.15418405  0.15738405  0.21534582  0.22392132\n",
        "   0.24259607  0.32069052  0.33385809  0.44638573  1.          0.67206194\n",
        "   0.36491712]\n",
        " [ 0.05350224  0.05524137  0.06057739  0.05720527  0.0605444   0.0589444\n",
        "   0.05538709  0.0570552   0.06193938  0.06193938  0.0636104   0.0686162\n",
        "   0.07517284  0.07517284  0.08486794  0.08806794  0.09767326  0.10624875\n",
        "   0.1249235   0.20301796  0.21618553  0.30516431  0.67206194  1.\n",
        "   0.68210419]\n",
        " [ 0.05168406  0.05342319  0.05875921  0.05538709  0.06039289  0.05879289\n",
        "   0.05705375  0.0570552   0.06193938  0.06193938  0.0636104   0.06694953\n",
        "   0.06854953  0.0702162   0.0799113   0.0831113   0.09578261  0.10261898\n",
        "   0.11347962  0.14295774  0.14135774  0.16679145  0.36491712  0.68210419\n",
>>>>>>> 2405fad7
        "   1.        ]]\n"
       ]
      }
     ],
     "prompt_number": 29
    },
    {
     "cell_type": "markdown",
     "metadata": {},
     "source": [
      "visualize it as a picture is worth thousand words..."
     ]
    },
    {
     "cell_type": "code",
     "collapsed": false,
     "input": [
      "import pylab as plt\n",
      "plt.figure( figsize=(8,8) )\n",
      "img = plt.imshow( K, interpolation='none', cmap=plt.get_cmap( 'YlOrRd' ) )\n",
      "plt.show()"
     ],
     "language": "python",
     "metadata": {},
     "outputs": [
      {
       "metadata": {},
       "output_type": "display_data",
<<<<<<< HEAD
       "png": "iVBORw0KGgoAAAANSUhEUgAAAdwAAAHaCAYAAACq+vjoAAAABHNCSVQICAgIfAhkiAAAAAlwSFlz\nAAALEgAACxIB0t1+/AAAHOdJREFUeJzt3W2MXfWdH/DfmZnrZwM24PEEO2uz2OHJgIkDElmHQWAn\nvIiDawWFjVgXzBsSpLKQKoSUxCbK4mi3pQmhFSUIOUplgarloZWwCErGTdgiK5tBbcAEVouL5ZhJ\njOPw4BA8M7cvQF5RzIyZ87v/O758Pq/mzj3+3t8959zzvWdmfE/VbDabAQC0VFe7BwCADwOFCwAF\nKFwAKEDhAkABChcACuhpVfAnzlwWv9j5q1bFA8Ckc/HFF8fAwMAR76ta9d+CqqqKjbF0zGV+Gvvi\nkjhpzGX+3b9q5Mzzlx/NyTn5xJScWHBqTs708efZ+HePxcavXD7mMtXMvvqzZO1K3VNycpojOTnV\n+O9LN/7N1th461Xj5FTF5jkq3VPrZzRH62dEHNW62fitH8bG2/4q5/HG05Vz3Imqe3LlxNiv0Y2b\n7ouN39yQ9FjjyXo9JOWkbPOpUVXL4v1q1Y+UAaAAhQsABbS1cBfFjHY+/IdG/0WntXuEjte/8ux2\nj9Dx+j91brtH6Hj9Fy9v9wgdbcKFu23btjj99NNjyZIl8Z3vfGdCGYsVbhH9Fy1p9wgdr3/lsnaP\n0PH6L1a4rdbff367R+hoEyrckZGRuOGGG2Lbtm3x7LPPxtatW2Pnzp3ZswFAx5hQ4e7YsSNOO+20\nWLRoUTQajfjCF74QjzzySPZsANAxJlS4e/bsiYULFx6+vWDBgtizZ0/aUADQaSb0H/qqo/x/Tz+N\nfYe/XhQz/M4WgI4yMPCLGBj4x3dujV2pEyrcU045JXbv3n349u7du2PBggXvWW68D7UAgGNZf/+K\n6O9f8c6tqbFp039+32Un9CPlFStWxAsvvBC7du2Kt956Kx544IFYs2bNRKIA4ENhQme4PT098f3v\nfz8+/elPx8jISGzYsCHOOOOM7NkAoGNM+ENZL7/88rj88rE/nxcAeJuPdgSAAhQuABSgcAGgAIUL\nAAUkXcn6yL6+tv4Ffb/994cSJon48j89l5Jzwpp5KTnVOfvGX+hochYtHHeZo9HsS1jP0+bUz4iI\nqjk9JSftAvRZFyPPuuB2V9bLduyLkR9dRNI6nmzv/XuStlV31oXjs2Q8r4T9JlM12dbx+5tkezkA\ndCaFCwAFKFwAKEDhAkABChcAClC4AFCAwgWAAhQuABSgcAGgAIULAAUoXAAoQOECQAEKFwAKULgA\nUIDCBYACFC4AFKBwAaCAnlaGd/3lR2tnfOmfnkuYJOLu/91Iyblm356UnFNuzpkn5r6ak3Pi6/Uz\nunOeU3N0OCUnYjQlpZpyXEpORJUT08zKGamfkbWtqu6cnDTNdg9AB3KGCwAFKFwAKEDhAkABChcA\nClC4AFCAwgWAAhQuABSgcAGgAIULAAUoXAAoQOECQAEKFwAKULgAUIDCBYACFC4AFKBwAaAAhQsA\nBfS0Mryad2LtjDlr5iVMEvGv9+1Jybn/NzNScm55Yl9KTs+07pScqtGoH7LkgvoZERExmhPTbCbl\nJM1TJb2/zZonJSdrHY/k5Ew2Vc7rM6oqJydD0ibPWzfHznnjsTMpABzDFC4AFKBwAaAAhQsABShc\nAChA4QJAAQoXAApQuABQgMIFgAIULgAUoHABoACFCwAFKFwAKEDhAkABChcAClC4AFCAwgWAAnpa\nmr7g1NoR1bn7EgaJWHBzIyXnqz/OmWfzY6MpOTf+fk9KzqwvT6mdUfX9JmGSiOiZnpMz9fiUmObo\ncEpO1dWdkpOmOVI/I2ndRFdrD0UfWNbziuakiokqYR+sco5dKftfRETSODlBY69fZ7gAUIDCBYAC\nFC4AFKBwAaAAhQsABShcAChA4QJAAQoXAApQuABQgMIFgAIULgAUoHABoACFCwAFKFwAKEDhAkAB\nChcAClC4AFBAT0vTp59YO6JatLD+HBERc19NiWlM607J+TcH9qTk/Menct4zXffyc7Uz5m9qJkwS\nEdNzdsuq96SUnFh0ZkpMs3tqSk40ZqTEVD31c5rNkYRJcmZ5JykpJiknS9J6jkh4jTZH62e8HZSU\nM5mM/Zyc4QJAAQoXAApQuABQQK1fli1atCiOO+646O7ujkajETt27MiaCwA6Sq3CraoqBgYGYu7c\nuVnzAEBHqv0j5WazE//SDABy1SrcqqrisssuixUrVsS9996bNRMAdJxaP1J+8skno6+vL373u9/F\nqlWr4vTTT4+VK1dmzQYAHaNW4fb19UVExMknnxxr166NHTt2vKtwN/7dY4e/7r/otOi/aEmdhwOA\nSWVg4JcxsP2X79wau1InXLgHDx6MkZGRmD17drzxxhvx+OOPxze/+c13LbPxK5dPNB4AJr3+/vOj\nv//8d25Ni03f+i/vu+yEC3doaCjWrl0bERHDw8PxxS9+MVavXj3ROADoaBMu3MWLF8fTTz+dOQsA\ndCyfNAUABShcAChA4QJAAQoXAApQuABQQK0PvhhPNbOvdkaz71DCJBFx4uspMVWjkZIz+8tTUnI2\nvPxcSs4Pdk2vnfHX9+6qP0hEzPx8/f0mIiJOmJWTM5K0D2bpytkHm90jtTOqqjthkojoyjoUVUkx\nSfNUWec0Wc8rIydplixZ+2DKuhl7Fme4AFCAwgWAAhQuABSgcAGgAIULAAUoXAAoQOECQAEKFwAK\nULgAUIDCBYACFC4AFKBwAaAAhQsABShcAChA4QJAAQoXAApo6QXoo9msnzFtTv2MiIjunIt2x5IL\nUmKqvt+k5PRtSljHEXFjwsXj73wy5/3b15e+mpITM3O2eTXzxZScaCTtgzNn5eRMrZ/TzLr4d2NG\nTk7SBd+rE89KyYnR4ZycyHmdRzPhIutdSbWR0Q/HGGe4AFCAwgWAAhQuABSgcAGgAIULAAUoXAAo\nQOECQAEKFwAKULgAUIDCBYACFC4AFKBwAaAAhQsABShcAChA4QJAAQoXAApQuABQQE9L07un1I6o\nmtMTBolojg6n5ESM5sT05DyvmJGzCWd9vq92xq1LX02YJOLb9/8xJefr8UpKTow2c3KmdOfkTM/Z\n5tXHTqsf0mjUz4iISHt9Jhk+mJPTPS0npyvpUF1lnGNlnaeN5MRUVVJO69eNM1wAKEDhAkABChcA\nClC4AFCAwgWAAhQuABSgcAGgAIULAAUoXAAoQOECQAEKFwAKULgAUIDCBYACFC4AFKBwAaAAhQsA\nBShcACigp6XpzZHJkREREaM5Mc1mTs7U41Niqt6TUnLihFm1I7pmNRIGibg1XknJ+fb9f0zJ+fqr\nv03JiRndOTmn199WERHVvP31Q2bOrJ8REVFNsvf+w2/k5HRPS8qZkpNTJeyDXUnH5GbWMTlpnq6M\nOhx7/U6yvRwAOpPCBYACFC4AFKBwAaAAhQsABShcAChA4QJAAQoXAApQuABQgMIFgAIULgAUoHAB\noACFCwAFKFwAKEDhAkABChcAClC4AFBAxiXu31+VEN/VqJ8REdWU41JyojmaFDOckhOLzszJGTlU\nO6Ka+WLCIBFdo82UnFtf/W1Kzrf/W/11ExHR3/2nlJylpx5IyZk3vbt+yKk5r6uqLyUmTTPh9RAR\nUY3m5KTpmd7uCT7UnOECQAEKFwAKULgAUIDCBYACxi3ca6+9Nnp7e2PZsmWHv7d///5YtWpVLF26\nNFavXh0HDuT8EQcAdKpxC/eaa66Jbdu2vet7mzdvjlWrVsXzzz8fl156aWzevLllAwJAJxi3cFeu\nXBlz5sx51/ceffTRWL9+fURErF+/Ph5++OHWTAcAHWJCv8MdGhqK3t7eiIjo7e2NoaGh1KEAoNPU\n/mSKqqqiqqoj3rfxb7Ye/rp/5dnRv3LZEZcDgGPRwMAvY2D7L9+5NXalTqhwe3t74+WXX4758+fH\n3r17Y968eUdcbuOtV00kHgCOCf3950d///nv3JoWm26/532XndCPlNesWRNbtmyJiIgtW7bEFVdc\nMZEYAPjQGLdwr7rqqrjooovi17/+dSxcuDDuv//+uOWWW+LHP/5xLF26NH7yk5/ELbfcUmJWADhm\njfsj5a1btx7x+0888UT6MADQqXzSFAAUoHABoACFCwAFKFwAKKD2B1+M6X0+EOMDhiRkJOZUOe9R\nqq7ulJxm99SUnBSNRk7OlJx1U83Mybm4+08pOQMjOfvO4jdGU3Ki2UzIqB8REWmvq5xjTnTuPM2E\nfScj40PKGS4AFKBwAaAAhQsABShcAChA4QJAAQoXAApQuABQgMIFgAIULgAUoHABoACFCwAFKFwA\nKEDhAkABChcAClC4AFCAwgWAAhQuABTQ09L0KiG+K2nEZpWUM5qTk6UxIyenq1E/Y+as+hkREdOT\ntvnHcub52OIDKTmL38jZd+7/Tc42v+mhodoZ0y94M2GSiOqzJ6TkRJX0Oh/+Y07O6KGcnKxzo4zj\nadYxsDmSk1M1c3IiI2fs9esMFwAKULgAUIDCBYACFC4AFKBwAaAAhQsABShcAChA4QJAAQoXAApQ\nuABQgMIFgAIULgAUoHABoACFCwAFKFwAKEDhAkABrb0AfffUhJCkiwtnXex4kl18uerJuRh5szth\nnqk5F3yvPnZaTs68/Sk582Z0p+TEaM6+/NcJF46PiPgPP6t/sfbrdufMMv/8uSk5MSVnW1V/9vuU\nnGjMzMmZknSoHh2un5F1mjb8Zk5OV9a6Sdh3qrFXjjNcAChA4QJAAQoXAApQuABQgMIFgAIULgAU\noHABoACFCwAFKFwAKEDhAkABChcAClC4AFCAwgWAAhQuABSgcAGgAIULAAUoXAAooKel6c3RhIyR\n+hkREaPDOTnRzIlJmqeZtH6qqrt2RjMhIyIiGo2cnJkzc3JOPS4nJ2nXmfGJN1NyNuweqp3xg13T\nEyaJ+Lc/2JWS0z095xwi7cD456fm5Hz04ykx1dS59UOyjqWjf8rJyeqIroStXo197HKGCwAFKFwA\nKEDhAkABChcAClC4AFCAwgWAAhQuABSgcAGgAIULAAUoXAAoQOECQAEKFwAKULgAUIDCBYACFC4A\nFKBwAaAAhQsABSRc4n4MVZUQkvSeoOrOyWmO5OR05az6qmdGSk7KPI2kWUaHc3KqnH2n6kuJyZvn\ncyek5PR9fG7tjK/8YFf9QSLib3+aEhNfOuvNlJy5vz2YkhO9r+bkvPVaTk7G67xrSv2MiGgeHErJ\niSqpxroSXp/dx4/9EPUfAQAYj8IFgAIULgAUoHABoIBxC/faa6+N3t7eWLZs2eHvbdy4MRYsWBDL\nly+P5cuXx7Zt21o6JAAc68Yt3GuuueY9hVpVVdx0000xODgYg4OD8ZnPfKZlAwJAJxi3cFeuXBlz\n5sx5z/ebzWZLBgKATjTh3+Heddddce6558aGDRviwIEDmTMBQMeZ0P8Yvv766+Mb3/hGRETcdttt\ncfPNN8d99933nuU2fuuHh7/u/9S50X/xuRMcEwAmn4Enn4+Bf3j+7RvV1DGXnVDhzps37/DX1113\nXXz2s5894nIbb/uricQDwDGh/5NLo/+TS9++0X183P63f/++y07oR8p79+49/PVDDz30rr9gBgDe\na9wz3Kuuuiq2b98e+/bti4ULF8amTZtiYGAgnn766aiqKhYvXhz33HNPiVkB4Jg1buFu3br1Pd+7\n9tprWzIMAHQqnzQFAAUoXAAoQOECQAEKFwAKmND/w2UyqSZPTuX925iqpG2VlTO1u3ZEz/ScbX79\nmW+m5PynZ6ak5NzyP4ZScnrmTkvJqU56KSWnOftQ7Yxq1kcSJomopp+ckhNdSTXW1aifUc0c+yHq\nPwIAMB6FCwAFKFwAKEDhAkABChcAClC4AFCAwgWAAhQuABSgcAGgAIULAAUoXAAoQOECQAEKFwAK\nULgAUIDCBYACFC4AFKBwAaCAnpamdzXqZ/RU9TMiIqKZlJNkdDgnp0paP1X9XaE68ayEQSJi+GBS\nzhspMc2RQyk5USW9vx3+Y0pM9We/r52RdQA5cShnm3/1vw+l5GzeNpqS8/V5e1Ny4lDOPNUn6h8v\nmlNmJkwSkXW+VzWmp+Sk6Br7uO4MFwAKULgAUIDCBYACFC4AFKBwAaAAhQsABShcAChA4QJAAQoX\nAApQuABQgMIFgAIULgAUoHABoACFCwAFKFwAKEDhAkABChcACuhpaXrVXT+jOyEjU8ZzioiIZlJO\nkirhvdfocP2MiIjuaZMqpxo9lJITVZWTkzVPY2b9jD8/tX5GRETvqykxjbk52/zWeXtTcr695c2U\nnOu2P5eSM/+20doZ1UUJg0REdOWc7zV7ZqTkxNTj6md0nzDm3c5wAaAAhQsABShcAChA4QJAAQoX\nAApQuABQgMIFgAIULgAUoHABoACFCwAFKFwAKEDhAkABChcAClC4AFCAwgWAAhQuABSgcAGggJ6W\nplfdLY1vi6rKyWnmxERzJCko43klPamupN2ye0pOTpYq6/1tUs6UhPX80Y/Xz4iIeOu1lJjqpJdS\ncroOjabkbPifz6Xk/GDX9JScm39Yf/1MH8lZN9GVdCydlnO8qE6cVT9kRt+YdzvDBYACFC4AFKBw\nAaAAhQsABShcAChA4QJAAQoXAApQuABQgMIFgAIULgAUoHABoACFCwAFKFwAKEDhAkABChcAClC4\nAFBAay9An3JB8qSLFE82VXdSUNJF36uE9dxM2lZZF2rPWsc9ORf/jmbWhbuTXrajw7UjqqlzEwaJ\ntOfUnH0oJae6IGdf7rstZ5vflHDh+IiIf7+9/vO68lf/nDBJxJJ1c1JyYsG0nJxpCceL6s0x73aG\nCwAFKFwAKEDhAkABChcAChizcHfv3h2XXHJJnHXWWXH22WfH9773vYiI2L9/f6xatSqWLl0aq1ev\njgMHDhQZFgCOVWMWbqPRiDvvvDOeeeaZeOqpp+Luu++OnTt3xubNm2PVqlXx/PPPx6WXXhqbN28u\nNS8AHJPGLNz58+fHeeedFxERs2bNijPOOCP27NkTjz76aKxfvz4iItavXx8PP/xw6ycFgGPYUf8O\nd9euXTE4OBgXXnhhDA0NRW9vb0RE9Pb2xtDQUMsGBIBOcFT/2/z111+PdevWxXe/+92YPXv2u+6r\nqiqq9/nQhI2b7jv8df/Fy6O///waowLA5DLwq1di+zP7374x5eUxlx23cA8dOhTr1q2Lq6++Oq64\n4oqIePus9uWXX4758+fH3r17Y968eUf8txu/ueEDjg4Ax47+s0+M/rNPfPvGrI/E7f918H2XHfNH\nys1mMzZs2BBnnnlm3HjjjYe/v2bNmtiyZUtERGzZsuVwEQMARzbmGe6TTz4ZP/rRj+Kcc86J5cuX\nR0TEHXfcEbfccktceeWVcd9998WiRYviwQcfLDIsAByrxizcv/iLv4jR0SN/+PYTTzzRkoEAoBP5\npCkAKEDhAkABChcAClC4AFDAUX3wRXs12z3Au2WNUx35j9E+sGZSThz5w0s+kK6s3SnpfWDXSE5O\nlqxtlZWTsZpHhxNCIqJrSkpMNesjKTnNKTNTcqpPpsTEjJGcbf75X/1z7YwHX5maMEnEl//XH1Jy\nZn3kjyk5jSXH1w8ZHrsgnOECQAEKFwAKULgAUIDCBYACFC4AFKBwAaAAhQsABShcAChA4QJAAQoX\nAApQuABQgMIFgAIULgAUoHABoACFCwAFKFwAKEDhAkABPa2Nr1ob3w5Vd05OcyQnJ5pJOQmaWbMk\nrZvmaE7OZJO17wy/WT9j9E/1MyKieXAoJaeafnJKTtq5SFdSTnfOsXTpujm1M7701B8SJom4+/80\nUnKue+1gSk7v7tfrh8x5Y8y7neECQAEKFwAKULgAUIDCBYACFC4AFKBwAaAAhQsABShcAChA4QJA\nAQoXAApQuABQgMIFgAIULgAUoHABoACFCwAFKFwAKEDhAkABPS1Nr6qEjO76GZmqpPcoozkxaSbT\nes7YbyIimiM5OZNN1czJ6Up4+Wet4yrpUJTxnCKiakxPyWn2zEjJiWlJ62fhtNoRs//vHxMGidjw\n6sGUnB/sytlWt/zklfohp8wa825nuABQgMIFgAIULgAUoHABoACFCwAFKFwAKEDhAkABChcAClC4\nAFCAwgWAAhQuABSgcAGgAIULAAUoXAAoQOECQAEKFwAKULgAUEBPS9O7Gi2NP7aNtnuAd6uqdk/w\nL6qk94Fdrd2926eZEzPaXT8jax13ZW3zSXbMmXpcSkx14qyUnJhWf5s3lhyfMEjE/JdeT8n56k9e\nScm5Y1v9Y/LcJWO/Np3hAkABChcAClC4AFCAwgWAAhQuABSgcAGgAIULAAUoXAAoQOECQAEKFwAK\nULgAUIDCBYACFC4AFNDWwh0Y+EU7H/5DY2Dgl+0eoeNZx6038OTz7R6h4w38KufKOxxZmwv3H9v5\n8B8aA9uVQatZx6038A8Kt9W2P7O/3SN0ND9SBoACWnyF7hnj3N84imU61XBSztFcjHxKRMwcZ5mE\ni5GnyXofmLWOj0Yjxl/HWZKeV5VwsfbqUP2MiIiek8ZfpmvG+Mt15VwcPW0dN97KyTnu1Jycxp/G\nvn/aKxEnnDb2MsP1L9QeERF/OpgSU532h5Scvt8dzbF0bMd/tC/ihcff9/6q2WzWf5Qj6O/vj+3b\nt7ciGgAmpYsvvjgGBgaOeF/LChcA+Bd+hwsABShcAChA4QJAAW0r3G3btsXpp58eS5Ysie985zvt\nGqOjLVq0KM4555xYvnx5XHDBBe0ep2Nce+210dvbG8uWLTv8vf3798eqVati6dKlsXr16jhw4EAb\nJzz2HWkdb9y4MRYsWBDLly+P5cuXx7Zt29o44bFv9+7dcckll8RZZ50VZ599dnzve9+LCPtyK7Wl\ncEdGRuKGG26Ibdu2xbPPPhtbt26NnTt3tmOUjlZVVQwMDMTg4GDs2LGj3eN0jGuuueY9B/vNmzfH\nqlWr4vnnn49LL700Nm/e3KbpOsOR1nFVVXHTTTfF4OBgDA4Oxmc+85k2TdcZGo1G3HnnnfHMM8/E\nU089FXfffXfs3LnTvtxCbSncHTt2xGmnnRaLFi2KRqMRX/jCF+KRRx5pxygdzx+h51u5cmXMmTPn\nXd979NFHY/369RERsX79+nj44YfbMVrHONI6jrA/Z5o/f36cd955ERExa9asOOOMM2LPnj325RZq\nS+Hu2bMnFi5cePj2ggULYs+ePe0YpaNVVRWXXXZZrFixIu699952j9PRhoaGore3NyIient7Y2ho\nqM0Tdaa77rorzj333NiwYYMfdSbatWtXDA4OxoUXXmhfbqG2FG5VVe142A+dJ598MgYHB+Oxxx6L\nu+++O372s5+1e6QPhaqq7OMtcP3118eLL74YTz/9dPT19cXNN9/c7pE6wuuvvx7r1q2L7373uzF7\n9ux33WdfztWWwj3llFNi9+7dh2/v3r07FixY0I5ROlpfX19ERJx88smxdu1av8dtod7e3nj55Zcj\nImLv3r0xb968Nk/UeebNm3e4AK677jr7c4JDhw7FunXr4uqrr44rrrgiIuzLrdSWwl2xYkW88MIL\nsWvXrnjrrbfigQceiDVr1rRjlI518ODBeO211yIi4o033ojHH3/8XX/xSa41a9bEli1bIiJiy5Yt\nhw9e5Nm7d+/hrx966CH7c03NZjM2bNgQZ555Ztx4442Hv29fbp22fbTjY489FjfeeGOMjIzEhg0b\n4mtf+1o7xuhYL774YqxduzYiIoaHh+OLX/yidZzkqquuiu3bt8e+ffuit7c3br/99vjc5z4XV155\nZbz00kuxaNGiePDBB+OEE05o96jHrP9/HW/atCkGBgbi6aefjqqqYvHixXHPPfcc/l0jH9zPf/7z\n+NSnPhXnnHPO4R8b33HHHXHBBRfYl1vEZykDQAE+aQoAClC4AFCAwgWAAhQuABSgcAGgAIULAAUo\nXAAo4P8BjM0OX8A/uCcAAAAASUVORK5CYII=\n",
       "text": [
        "<matplotlib.figure.Figure at 0x108ae79d0>"
       ]
      }
     ],
     "prompt_number": 30
    },
    {
     "cell_type": "code",
     "collapsed": false,
     "input": [],
     "language": "python",
     "metadata": {},
     "outputs": [],
     "prompt_number": 30
    },
    {
     "cell_type": "code",
     "collapsed": false,
     "input": [],
     "language": "python",
     "metadata": {},
     "outputs": [],
     "prompt_number": 30
=======
       "png": "iVBORw0KGgoAAAANSUhEUgAAAdwAAAHaCAYAAACq+vjoAAAABHNCSVQICAgIfAhkiAAAAAlwSFlz\nAAALEgAACxIB0t1+/AAAGEtJREFUeJzt3XuMbAd9H/Dvmd17fV/2vX5hO9jEgDAxtMI2FiolxJsK\nkImqNGklIipalzylkgchtMC9Btbgm6ImEP5oQhrxkBO1tJGiIBopBJN4LaNKEIPN+5lgxMOxsQLh\nUa7te3f6xy7m2vHuXe/89jfj4fORrjwzO/7ub86cc75zZnfnJAAAAAAAAAAAAAAAlYadCr7y0n8y\nvvVTH9+peACYRTcnWXq4L+xY4SYZL+eSTe9wU+7Jj+ecTe9z7S8fKBlm9IKnluTk7M3n3bI9p9fk\n7Np/yrssv+nGLL/suZveZzi7aPlUWDht2hM8xKk3k+XX35DlV19zipiFonmKDAWb/2jX5BlJMoxO\neZfl696a5df+/ClyZmwZj8c1ORXP1RYsL/9Blpd/seV7beU5f/Q5LcPwT5MNdhrz+IgBYOYoXABo\nMNXCvTj7pvntf2AsPfMJ0x5h7i392NOmPcLcW7rqimmPMPeWlp4+7RHm2iSFe3WSTyf5XJJXbCfg\n8Qq3xdIznzjtEebe0lWXTXuEube0pHB3msLdWdst3IUk/y1rpfuUJC9McmnVUAAwb7ZbuM9I8vkk\ndyS5P8n/SvKvimYCgLmz3cJ9bJIvnXT9y+u3AQAPY3Gb/9+W/rjsptzzwOWLs8/PbAGYKysrt2Zl\n5UPr1zav1O0W7leSXHTS9YuydpT7IKf6UAsAeDRbWroyS0tXrl87Lddd95YN77vdt5RvTfKkJBcn\n2Z3kZ5K8e5tZADD3tnuEezzJLyf5i6z9xvLbknyqaigAmDfbLdwk+fP1fwDAKfhoRwBooHABoIHC\nBYAGChcAGkzyS1OndOQlk588/ujvfrtgkuTI3ppfoh6uOLsm59xDJTnZP/kyTpKcfmFBSNFJsncf\nrMmpMio6qXnVCbfHqzU5w45u/tPxKDvhe7uq5VOiaj1+9Bw3PnomBYBHMYULAA0ULgA0ULgA0EDh\nAkADhQsADRQuADRQuADQQOECQAOFCwANFC4ANFC4ANBA4QJAA4ULAA0ULgA0ULgA0EDhAkCDxZ0M\nX3jBUyfOOLznUwWTJEd/+5slOUdeslqSk0uPlcQMP3JBSc74eME8wzB5RpJhdW9JTpnxjm4m0zNe\nKMgo2h6q1KyCybgop8qszVOh6jGNi4JK9l+bbw+OcAGggcIFgAYKFwAaKFwAaKBwAaCBwgWABgoX\nABooXABooHABoIHCBYAGChcAGihcAGigcAGggcIFgAYKFwAaKFwAaKBwAaDB4o6mn3POxBGjK88u\nGCQ5/B9XS3KO/u63S3Ku/e19JTm591hNzurxyTOGYfKMJDlxX01OlVHNupNhxl7fjsYFIRUZScZF\ny7hM0bpctXxmap6iWYaFopyqeSq2z80zZmwPAADzSeECQAOFCwANFC4ANFC4ANBA4QJAA4ULAA0U\nLgA0ULgA0EDhAkADhQsADRQuADRQuADQQOECQAOFCwANFC4ANFC4ANBgcUfT95w+ccRw7qGCQZLR\nU46V5Bz5rX0lOde//O6SnBdf8MWSnAvf98TJQw5eNHlGkizuqcmpMj5RkzMsFOUMNTnj1dnISOqW\nTdU8bGyoOk4req7GRfOUbOebZzjCBYAGChcAGihcAGigcAGggcIFgAYKFwAaKFwAaKBwAaCBwgWA\nBgoXABooXABooHABoIHCBYAGChcAGihcAGigcAGggcIFgAaLO5q+a//kGfsPTJ6RZPiRC2pyjh0r\nyfkP599RkvOOO/eV5Fz7Fx+cOGP412cXTJKMj9c8pirD4p6aoPGJmpyy18njgojVyTOSZCh6THM7\nz0JNzjwahmlPcJLNZ3GECwANFC4ANFC4ANBg0p/h3pHkm0lOJLk/yTMmHQgA5tGkhTtOspTk7ycf\nBQDmV8VbyrP0K2IAMJMmLdxxkvcluTXJL0w+DgDMp0nfUn5WkjuTnJvkxiSfTnLLpEMBwLyZtHDv\nXP/v15L8adZ+aeqBwl1+040P3HHpmU/I0jOfOOG3A4DZsbLyoaysfGj92uaVOknh7kuykORbSfYn\neV6S606+w/LLnjtBPADMtqWlp2dp6enr107Lda/7/Q3vO0nhnpe1o9rv5fyPJO+dIA8A5tYkhfuF\nJJdVDQIA88wnTQFAA4ULAA0ULgA0ULgA0EDhAkCDnfwc5PH4O382ecp9/zB5RpLx8WMlOVk9XpNz\nz2dKYlbf88GSnKMvv3vijCP/fm/BJMnoZT9WklPmtD01OfvOLYkZznhcSU52HZg8Y6Fo2SzsrskZ\nr9bkDDN2LDIsTHuCkxTVRtVjGhXllKw7p2UYPS3ZYCHN2FoFAPNJ4QJAA4ULAA0ULgA0ULgA0EDh\nAkADhQsADRQuADRQuADQQOECQAOFCwANFC4ANFC4ANBA4QJAA4ULAA0ULgA0WJz2AKdWdbLjGcs5\nVHMS8dG/Obsk5/Dt/3vijKN/+N2CSZKXfubPS3Kq1p3Tf+95JTk57VhNTtVJ1sfjipCCjNQ9pjJF\n23nV8mFjM7fubMwRLgA0ULgA0EDhAkADhQsADRQuADRQuADQQOECQAOFCwANFC4ANFC4ANBA4QJA\nA4ULAA0ULgA0ULgA0EDhAkADhQsADRQuADQYdjB7PD524+QpJ+6bPCNJVotyyua5tyRmfPxYSU6+\n+tGJI775S+8pGCR58wdqXgcORWv3kX97WknO6KX/vCQn5z2hJmfXgYkjhtMfVzBIksU9NTlVhoWa\nnNFiTc6O7qofoaplU2Wm5jktw8JlyQZPmCNcAGigcAGggcIFgAYKFwAaKFwAaKBwAaCBwgWABgoX\nABooXABooHABoIHCBYAGChcAGihcAGigcAGggcIFgAYKFwAaKFwAaLA47QGYFcMMJNQaj6uCinKA\nH2iOcAGggcIFgAYKFwAaKFwAaKBwAaCBwgWABgoXABooXABooHABoIHCBYAGChcAGihcAGigcAGg\ngcIFgAYKFwAaKFwAaKBwAaDB4s7GD5NHjBYmz0iScdFDHa3W5IxPlMQMi3tKcsZ7Js85/feeVzBJ\ncu0bbynJGY9LYnL0nfeW5Fz7/L8tyRkOnlmSk1HBNnHiu5NnJMlQ9dq/6Ekf7a7JKVOwL61S9VSV\nPedF++QSm69/jnABoIHCBYAGChcAGihcAGiwlcJ9e5K7knzspNvOSnJjks8meW+SQ/WjAcD82Erh\nviPJ1Q+57ZVZK9xLkvzl+nUAYANbKdxbknz9Ibf9ZJIb1i/fkOSnKocCgHmz3Z/hnpe1t5mz/t/z\nasYBgPlU8WkQ42zw177Lr7/hgctLP/a0LF11WcG3A4DZsLLy4azc/OH1a5tX6nYL964k5yf5uyQX\nJLn74e60/OprthkPALNvaemKLC1dsX5tT6573X/f8L7bfUv53Um+16bXJHnXNnMA4AfCVgr3nUn+\nb5InJ/lSkhcneUOS52btz4L+xfp1AGADW3lL+YUb3P6cykEAYJ75pCkAaKBwAaCBwgWABgoXABoM\nO5g9Ht97U0VMQUaS1fuKck4U5dxfkzOumWf8jb+ZPOTEsckzkuSer9TkVK06n/7bkpyj13yxJOfI\n4ZpzhYyuvnTykB9+yuQZSYb955fkZFTxWT5Jdp1Rk1M1z7BQk5PVySNGp02ekczgsqmwJ8PiFckG\n3eoIFwAaKFwAaKBwAaCBwgWABgoXABooXABooHABoIHCBYAGChcAGihcAGigcAGggcIFgAYKFwAa\nKFwAaKBwAaCBwgWABgoXABosTnuAUxqvTnuCnTEMRUE1r5mGMx43eUjRczVeOK0kp8ro4JklOYdf\n+Q8lOUd/8xslOdee9TcTZwzfrJllfMVzSnIy2l0SMwwLJTkZFe1iq+YZn5g8Y+H45BlJ2XOVxb01\nOVXLeBOOcAGggcIFgAYKFwAaKFwAaKBwAaCBwgWABgoXABooXABooHABoIHCBYAGChcAGihcAGig\ncAGggcIFgAYKFwAaKFwAaLCzJ6CvOMn6UDTiuOqE0uOanKKTtSdF84x2TZ4xLppl14GanCpFJxFf\n+IlLS3KOnD35ieOT5PqX3z1xxpFr7y+YJBldcmdJTg48tian4kTtSbJasA9MklFRTsVJ1htO1D4d\nFfuvzTMc4QJAA4ULAA0ULgA0ULgA0EDhAkADhQsADRQuADRQuADQQOECQAOFCwANFC4ANFC4ANBA\n4QJAA4ULAA0ULgA0ULgA0EDhAkCDxR1NH+3a0fhHZLxaFVQUUzRPVc7CnoKQmmUznP64kpwyJ75b\nEjP+4eMlOaNvfqMk5/Dh+yfOOHr91wsmSY7s/quSnNFljynJGT/pySU5WSjaBw4LNTkF8wwHH18w\nSOoe0/4fqskp2X9tvj92hAsADRQuADRQuADQQOECQAOFCwANFC4ANFC4ANBA4QJAA4ULAA0ULgA0\nULgA0EDhAkADhQsADRQuADRQuADQQOECQAOFCwANFnc0fZjDPh+v1uQMC0U5M7SMq5bNzq6Vj1zR\nMh72n1+SM77iOSU5C0/66sQZh3ffVDBJcvQ1f1+S88qrv1GSs+vVZ5fk5KxzanIWi/YXJcazlTOu\nmqdi/7V5xgztrQFgfilcAGigcAGggcIFgAZbKdy3J7krycdOum05yZeT3Lb+7+ryyQBgjmylcN+R\nf1yo4yRvSnL5+r/3FM8FAHNlK4V7S5KvP8ztQ/EsADC3JvkZ7q8k+UiStyU5VDMOAMyn7X7EwFuS\nvG798uuTvDHJzz30TsvXvfWBy0tXXZGlpSu2+e0AYPas3HxbVm6+ff3ark3vu93Cvfuky29N8n8e\n7k7Lr/35bcYDwOxbuuryLF11+fq1vbnu+rdueN/tvqV8wUmXfzoP/g1mAOAhtnKE+84kVyU5J8mX\nkrw2yVKSy7L228pfSPJLOzQfAMyFrRTuCx/mtrdXDwIA88wnTQFAA4ULAA0ULgA0ULgA0GC7f4e7\nNcPC5Bnj8eQZyex9EOV4dbZy2ETROjgq2txGu2tyTr9w4oiFyx9TMEjyiud9oyTnDe+p2R6OnPHX\nJTmjFz2hJCd799bkHDpz4ojxrv0Fg6SmH5IMe2vWwYwLSmI4vumXHeECQAOFCwANFC4ANFC4ANBA\n4QJAA4ULAA0ULgA0ULgA0EDhAkADhQsADRQuADRQuADQQOECQAOFCwANFC4ANFC4ANBA4QJAg8Vp\nD3BKw1CTM66JSYrmqTLM0mumomUzrNbkVBntrsnZdUZJzDAslORkfGLyiEueXDBIsvs1Z5fkHD7j\nr0tyjv7xfSU5Ry6/pyRneOz+mpxxwY7wMccnz0jqDvcK1uM1FQNtvnxnaW8NAHNL4QJAA4ULAA0U\nLgA0ULgA0EDhAkADhQsADRQuADRQuADQQOECQAOFCwANFC4ANFC4ANBA4QJAA4ULAA0ULgA0ULgA\n0GBxR9PH4x2Nn44Ze0zj1ZqcoeK1V9GyGe3sajk14xM1OVXLZ3WYPGNh1+QZSXL2OSUxC//uCSU5\nh6+4pyTn6Ktqcq5980JJTg4dmzzjeEFGUrfunLi3Jmco2K6G+zf9siNcAGigcAGggcIFgAYKFwAa\nKFwAaKBwAaCBwgWABgoXABooXABooHABoIHCBYAGChcAGihcAGigcAGggcIFgAYKFwAaKFwAaFBw\nivtNDMOOxj8i46qgGXpMSTIsFOXM0Guv8eq0J3iIoue87LkqyhkVPK6qWRaLcvbtLYkZXbi/JOfI\n79Q8rutfeldJzuF/ec/EGQu/cXrBJEnOOFQSM959sCRn2Hfu5CGn2KZmaC8LAPNL4QJAA4ULAA0U\nLgA0ULgA0EDhAkADhQsADRQuADRQuADQQOECQAOFCwANFC4ANFC4ANBA4QJAA4ULAA0ULgA02NkT\n0FcYl505vsiszcOjx2pNzPhETU7FyeMXdk2eUenQmSUxQ9F+Zzh4rCTnVT8x+Ynjk+Q3/2zydefI\nhZ8smCQZvfjKkpys3l+T08ARLgA0ULgA0EDhAkADhQsADU5VuBcluSnJJ5J8PMmvrt9+VpIbk3w2\nyXuTHNqpAQFgHpyqcO9P8utJnprknyV5SZJLk7wya4V7SZK/XL8OAGzgVIX7d0luX7/87SSfSvLY\nJD+Z5Ib1229I8lM7Mh0AzIlH8jPci5NcnuQDSc5Lctf67XetXwcANrDVD744kORPkvxakm895Gvj\nbPBpEMvLf/DA5aWlp2dp6enbGBEAZtPKLZ/Iyvs/sXZl2L3pfbdSuLuyVrZ/lORd67fdleT8rL3l\nfEGSux/uf1xe/sWtzAsAj0pLz35qlp791LUrowO57r/8zw3ve6q3lIckb0vyySRvPun2dye5Zv3y\nNfl+EQMAD+NUR7jPSvKiJB9Nctv6ba9K8oYkf5zk55LckeQFOzQfAMyFUxXu+7PxUfBzimcBgLnl\nk6YAoIHCBYAGChcAGihcAGiw1Q++4AFDUcysvdYpelwVhoVpT/Bgs/ZULRyvySlYzsPBxxcMkmzw\n2TmPPGXX/pKcPKZoGR8/VhKz+PLTS3IOX/jJiTOO/v53CiZJrv3RL5bkDHuLnvM9Z06eMdq8Umdt\nVwIAc0nhAkADhQsADRQuADRQuADQQOECQAOFCwANFC4ANFC4ANBA4QJAA4ULAA0ULgA0ULgA0EDh\nAkADhQsADRQuADRQuADQYPPT009qqOjz1YKMJOOamAwLRUFFj6vMDL32Gp+Y9gQPVrIeJxkVbW6j\n3TU5Fcq2h6INtGqeqs1hYVdNzsFDJTELP3vlxBlHnv3FgkmS6190R0nOf/rxmpw9r/na5CF7z9/0\nyzO0lwWA+aVwAaCBwgWABgoXABooXABooHABoIHCBYAGChcAGihcAGigcAGggcIFgAYKFwAaKFwA\naKBwAaCBwgWABgoXABooXABosDjtAU5pKHpNMB7X5AxDTc646HFVzVOxnMerk2ckSRaKcqpUPa6i\n52pxb01Ohf0/VJNTtH0Oex9TkpPxiZqcE/eWxIx3HyzJyer9E0eM9u4vGCR5+VV3lOT81l+VxORl\n939w4ozhwos3/bojXABooHABoIHCBYAGChcAGihcAGigcAGggcIFgAYKFwAaKFwAaKBwAaCBwgWA\nBgoXABooXABooHABoIHCBYAGChcAGihcAGiwOO0B2gxDUU7Ra5TxiZqcKuPVaU/AVg0LRUHjGclI\nkqL1b1y0nVcdiww1u9hh37klOSX2nFkSs/e1XyvJ+fXjHyzJeeMtk687Zz1p8wxHuADQQOECQAOF\nCwANFC4ANFC4ANBA4QJAA4ULAA0ULgA0ULgA0EDhAkADhQsADRQuADRQuADQYKqFu7Jy6zS//Q+M\nlZUPTXuEubey8uFpjzD3Vm6+bdojzL2VWz4x7RHm2pQLVxF0sJx33srNCnenrdx8+7RHmHsr71e4\nO8lbygDQYIdPQL/vFF/ftYX7VKk6wXrVa5SqE9Bv5aTJncu5QtVJzatsZZ5dSfYX5HSqmKdqu9pK\nzu4kBza/y1C1XRU9ruF4Tc5oV03OqQx7ktGhze+zsLfmex24uCRmdMl3SnIu+H+Tn4D+4OMuSD73\n3g2/Pvl32NhKkqt2MB8AZs3NSZamPQQAAAAAAAAAs+vqJJ9O8rkkr5jyLPPqjiQfTXJbkg9Od5S5\n8vYkdyX52Em3nZXkxiSfTfLeJKf4VU9O4eGW8XKSL2dtfb4ta/sQtu+iJDcl+USSjyf51fXbrctz\nZiHJ55NcnLW/p7g9yaXTHGhOfSFrGw+1np3k8jy4DP5rkv+8fvkVSd7QPdScebhl/NokL5vOOHPp\n/CSXrV8+kOQzWdsPW5fnzDOTvOek669c/0etLyQ5e9pDzKmL8+Ay+HSS89Yvn79+nclcnH9cuL8x\nnVF+ILwryXNiXd4x0/qkqccm+dJJ17+8fhu1xknel+TWJL8w5Vnm3XlZews06/89b5P7sn2/kuQj\nSd4Wb3VWujhr7yh8INblHTOtwp21j9yZV8/K2kb0/CQvydrbdOy8cazjO+EtSR6ftbdB70zyxumO\nMzcOJPmTJL+W5FsP+Zp1udC0CvcrWfuB/fdclLWjXGrduf7fryX50yTPmOIs8+6urL39liQXJLl7\nirPMq7vz/QJ4a6zPFXZlrWz/KGtvKSfW5R0zrcK9NcmTsvY2xu4kP5Pk3VOaZV7tS3L6+uX9SZ6X\nB/88jFrvTnLN+uVr8v2dF3UuOOnyT8f6PKkha2/NfzLJm0+63bo8h56ftd+K+3ySV015lnn0+Kz9\n9vftWfuVf8u4zjuTfDXJfVn7XYQXZ+23wd8Xf0pR5aHL+GeT/GHW/sztI1krAT9bnMyPZu0sDbfn\nwX9qZV0GAAAAAAAAAAAAAAAAAADa/H/k6iO6I7gSPwAAAABJRU5ErkJggg==\n",
       "text": [
        "<matplotlib.figure.Figure at 0x10a3569d0>"
       ]
      }
     ],
     "prompt_number": 10
>>>>>>> 2405fad7
    }
   ],
   "metadata": {}
  }
 ]
}<|MERGE_RESOLUTION|>--- conflicted
+++ resolved
@@ -26,7 +26,7 @@
      "language": "python",
      "metadata": {},
      "outputs": [],
-     "prompt_number": 21
+     "prompt_number": 1
     },
     {
      "cell_type": "markdown",
@@ -63,7 +63,7 @@
      "language": "python",
      "metadata": {},
      "outputs": [],
-     "prompt_number": 22
+     "prompt_number": 2
     },
     {
      "cell_type": "code",
@@ -78,33 +78,6 @@
        "output_type": "stream",
        "stream": "stdout",
        "text": [
-<<<<<<< HEAD
-        "abcdefthijklmnopqrsguvwxyz\n",
-        "abcdewthijklmnopqrsguvfxyz\n",
-        "abcdewthijklznopqrsguvfxym\n",
-        "aycdewthijklznopqrsguvfxbm\n",
-        "ayodewthijklzncpqrsguvfxbm\n",
-        "ajodewthiyklzncpqrsguvfxbm\n",
-        "ajodewthiyklzncpsrqguvfxbm\n",
-        "ajodebthiyklzncpsrqguvfxwm\n",
-        "ajodeqthiyklzncpsrbguvfxwm\n",
-        "ajodecthiyklznqpsrbguvfxwm\n",
-        "ajozecthiykldnqpsrbguvfxwm\n",
-        "ojazecthiykldnqpsrbguvfxwm\n",
-        "ojaztcehiykldnqpsrbguvfxwm\n",
-        "oraztcehiykldnqpsjbguvfxwm\n",
-        "oraztcehiykldnspqjbguvfxwm\n",
-        "oraitcehzykldnspqjbguvfxwm\n",
-        "zraitcehoykldnspqjbguvfxwm\n",
-        "zraitcehoyxldnspqjbguvfkwm\n",
-        "zraitcvhoyxldnspqjbguefkwm\n",
-        "zraitcvhoyxldnspqbjguefkwm\n",
-        "zraitcvhdyxlonspqbjguefkwm\n",
-        "wraitcvhdyxlonspqbjguefkzm\n",
-        "oraitcvhdyxlwnspqbjguefkzm\n",
-        "oraitcvhdyxwlnspqbjguefkzm\n",
-        "oraitcvhdkxwlnspqbjguefyzm\n"
-=======
         "abcdefghikjlmnopqrstuvwxyz\n",
         "abcdefghmkjlinopqrstuvwxyz\n",
         "abcdefghmkjlinypqrstuvwxoz\n",
@@ -130,11 +103,10 @@
         "spcqgxftmujronybivwkhaledz\n",
         "spcqgxftmujrnoybivwkhaledz\n",
         "sdcqgxftmujrnoybivwkhalepz\n"
->>>>>>> 2405fad7
-       ]
-      }
-     ],
-     "prompt_number": 23
+       ]
+      }
+     ],
+     "prompt_number": 3
     },
     {
      "cell_type": "markdown",
@@ -162,7 +134,7 @@
      "language": "python",
      "metadata": {},
      "outputs": [],
-     "prompt_number": 24
+     "prompt_number": 4
     },
     {
      "cell_type": "markdown",
@@ -182,7 +154,7 @@
      "language": "python",
      "metadata": {},
      "outputs": [],
-     "prompt_number": 25
+     "prompt_number": 5
     },
     {
      "cell_type": "markdown",
@@ -206,17 +178,12 @@
        "output_type": "stream",
        "stream": "stdout",
        "text": [
-<<<<<<< HEAD
-        "CPU times: user 46 \u00b5s, sys: 1 \u00b5s, total: 47 \u00b5s\n",
-        "Wall time: 54.1 \u00b5s\n"
-=======
         "CPU times: user 126 ms, sys: 40.5 ms, total: 166 ms\n",
         "Wall time: 151 ms\n"
->>>>>>> 2405fad7
-       ]
-      }
-     ],
-     "prompt_number": 26
+       ]
+      }
+     ],
+     "prompt_number": 6
     },
     {
      "cell_type": "markdown",
@@ -239,17 +206,12 @@
        "output_type": "stream",
        "stream": "stdout",
        "text": [
-<<<<<<< HEAD
-        "CPU times: user 7 \u00b5s, sys: 0 ns, total: 7 \u00b5s\n",
-        "Wall time: 12.2 \u00b5s\n"
-=======
         "CPU times: user 3 \u00b5s, sys: 0 ns, total: 3 \u00b5s\n",
         "Wall time: 5.01 \u00b5s\n"
->>>>>>> 2405fad7
-       ]
-      }
-     ],
-     "prompt_number": 27
+       ]
+      }
+     ],
+     "prompt_number": 7
     },
     {
      "cell_type": "markdown",
@@ -273,19 +235,13 @@
        "output_type": "stream",
        "stream": "stdout",
        "text": [
-<<<<<<< HEAD
-        "Instances: 25 ; Features: 1048577 with an avg of 360 features per instance\n",
-        "CPU times: user 198 ms, sys: 38.9 ms, total: 236 ms\n",
-        "Wall time: 457 ms\n"
-=======
         "Instances: 25 ; Features: 1048577 with an avg of 599 features per instance\n",
         "CPU times: user 114 ms, sys: 48.5 ms, total: 162 ms\n",
         "Wall time: 253 ms\n"
->>>>>>> 2405fad7
-       ]
-      }
-     ],
-     "prompt_number": 28
+       ]
+      }
+     ],
+     "prompt_number": 8
     },
     {
      "cell_type": "markdown",
@@ -310,132 +266,6 @@
        "output_type": "stream",
        "stream": "stdout",
        "text": [
-<<<<<<< HEAD
-        "[[ 1.          0.65409821  0.45189967  0.39234465  0.2997793   0.25102027\n",
-        "   0.18242417  0.18786862  0.17464994  0.18009439  0.16860032  0.16557001\n",
-        "   0.15453116  0.13748154  0.14630894  0.14063261  0.1408645   0.12647188\n",
-        "   0.12111902  0.11519016  0.11792197  0.11792197  0.11525531  0.11146177\n",
-        "   0.10044357]\n",
-        " [ 0.65409821  1.          0.72964603  0.57879616  0.45802155  0.36653856\n",
-        "   0.26405689  0.21807564  0.19576606  0.2012105   0.18971643  0.18668613\n",
-        "   0.17564728  0.15859765  0.16742505  0.16174872  0.16198061  0.13701534\n",
-        "   0.12109838  0.11516952  0.11493764  0.11783619  0.11227097  0.10343259\n",
-        "   0.09775626]\n",
-        " [ 0.45189967  0.72964603  1.          0.77679646  0.54547691  0.40617094\n",
-        "   0.29762866  0.25164741  0.22933783  0.23478227  0.19842306  0.19539276\n",
-        "   0.18435391  0.16730428  0.17613168  0.17056647  0.17068724  0.14016641\n",
-        "   0.12121915  0.11529029  0.11505841  0.11795696  0.11239174  0.10355336\n",
-        "   0.09798814]\n",
-        " [ 0.39234465  0.57879616  0.77679646  1.          0.67404638  0.52080301\n",
-        "   0.39156464  0.24886963  0.23223638  0.23768082  0.20132161  0.19829131\n",
-        "   0.19015101  0.17310138  0.18192879  0.17636357  0.17648434  0.14329685\n",
-        "   0.11275538  0.10972508  0.10949319  0.11239174  0.10682653  0.10076833\n",
-        "   0.10076833]\n",
-        " [ 0.2997793   0.45802155  0.54547691  0.67404638  1.          0.70819547\n",
-        "   0.48026986  0.31832475  0.29273234  0.25452775  0.21268525  0.20384686\n",
-        "   0.19873687  0.18168724  0.19051464  0.18217165  0.18206054  0.15177434\n",
-        "   0.1155538   0.1125235   0.10682653  0.10972508  0.11263461  0.10657642\n",
-        "   0.10960672]\n",
-        " [ 0.25102027  0.36653856  0.40617094  0.52080301  0.70819547  1.\n",
-        "   0.76311523  0.48594618  0.46035377  0.3931101   0.28003513  0.26340188\n",
-        "   0.23312391  0.2080451   0.2168725   0.19005942  0.18728165  0.14886338\n",
-        "   0.11844269  0.12134124  0.11831094  0.12120949  0.12411902  0.11528305\n",
-        "   0.11250527]\n",
-        " [ 0.18242417  0.26405689  0.29762866  0.39156464  0.48026986  0.76311523\n",
-        "   1.          0.70213486  0.53643583  0.41359251  0.29445694  0.27782369\n",
-        "   0.24754572  0.2168725   0.2080451   0.18123202  0.17845424  0.14003598\n",
-        "   0.10961528  0.11251383  0.10948353  0.11238208  0.11529161  0.10645564\n",
-        "   0.10367786]\n",
-        " [ 0.18786862  0.21807564  0.25164741  0.24886963  0.31832475  0.48594618\n",
-        "   0.70213486  1.          0.62444296  0.50159964  0.38246407  0.36583082\n",
-        "   0.33555285  0.30487963  0.29605223  0.26923915  0.26646137  0.15410513\n",
-        "   0.12065413  0.12355268  0.12052238  0.10948353  0.11529161  0.10634212\n",
-        "   0.10356434]\n",
-        " [ 0.17464994  0.19576606  0.22933783  0.23223638  0.29273234  0.46035377\n",
-        "   0.53643583  0.62444296  1.          0.62444296  0.50808517  0.49145191\n",
-        "   0.46117395  0.34980406  0.3354211   0.30860802  0.30583024  0.17617185\n",
-        "   0.13181376  0.12077491  0.1177446   0.10670575  0.11251383  0.10356434\n",
-        "   0.10078656]\n",
-        " [ 0.18009439  0.2012105   0.23478227  0.23768082  0.25452775  0.3931101\n",
-        "   0.41359251  0.50159964  0.62444296  1.          0.6510679   0.6315361\n",
-        "   0.56296064  0.39770717  0.36621509  0.33335239  0.33347316  0.20381477\n",
-        "   0.1542259   0.14015675  0.1342279   0.12318905  0.12899713  0.12004763\n",
-        "   0.11120925]\n",
-        " [ 0.16860032  0.18971643  0.19842306  0.20132161  0.21268525  0.28003513\n",
-        "   0.29445694  0.38246407  0.50808517  0.6510679   1.          0.8713486\n",
-        "   0.75133289  0.539709    0.43856876  0.36621509  0.36911364  0.22040786\n",
-        "   0.17081899  0.15674984  0.1342279   0.12318905  0.12899713  0.12004763\n",
-        "   0.11120925]\n",
-        " [ 0.16557001  0.18668613  0.19539276  0.19829131  0.20384686  0.26340188\n",
-        "   0.27782369  0.36583082  0.49145191  0.6315361   0.8713486   1.\n",
-        "   0.77510469  0.54211216  0.44097193  0.36305304  0.36027526  0.21156947\n",
-        "   0.16778869  0.15371954  0.13712645  0.1260876   0.12886538  0.11991588\n",
-        "   0.1110775 ]\n",
-        " [ 0.15453116  0.17564728  0.18435391  0.19015101  0.19873687  0.23312391\n",
-        "   0.24754572  0.33555285  0.46117395  0.56296064  0.75133289  0.77510469\n",
-        "   1.          0.69910456  0.59493402  0.39431537  0.39153759  0.2367712\n",
-        "   0.17916412  0.16219642  0.14257303  0.13443273  0.14024081  0.13129132\n",
-        "   0.12245293]\n",
-        " [ 0.13748154  0.15859765  0.16730428  0.17310138  0.18168724  0.2080451\n",
-        "   0.2168725   0.30487963  0.34980406  0.39770717  0.539709    0.54211216\n",
-        "   0.69910456  1.          0.76311523  0.47287747  0.45404375  0.28451012\n",
-        "   0.20993534  0.1707898   0.15116641  0.14302611  0.16185984  0.15291034\n",
-        "   0.14407196]\n",
-        " [ 0.14630894  0.16742505  0.17613168  0.18192879  0.19051464  0.2168725\n",
-        "   0.2080451   0.29605223  0.3354211   0.36621509  0.43856876  0.44097193\n",
-        "   0.59493402  0.76311523  1.          0.68906615  0.67023242  0.45482376\n",
-        "   0.35424019  0.21746914  0.1707898   0.16264951  0.18148323  0.16963518\n",
-        "   0.1607968 ]\n",
-        " [ 0.14063261  0.16174872  0.17056647  0.17636357  0.18217165  0.19005942\n",
-        "   0.18123202  0.26923915  0.30860802  0.33335239  0.36621509  0.36305304\n",
-        "   0.39431537  0.47287747  0.68906615  1.          0.73873693  0.52332827\n",
-        "   0.38955721  0.25278616  0.20610682  0.19203767  0.25240188  0.24055383\n",
-        "   0.23438212]\n",
-        " [ 0.1408645   0.16198061  0.17068724  0.17648434  0.18206054  0.18728165\n",
-        "   0.17845424  0.26646137  0.30583024  0.33347316  0.36911364  0.36027526\n",
-        "   0.39153759  0.45404375  0.67023242  0.73873693  1.          0.67404638\n",
-        "   0.46967656  0.33290551  0.26647103  0.19506797  0.19506797  0.18321993\n",
-        "   0.17438154]\n",
-        " [ 0.12647188  0.13701534  0.14016641  0.14329685  0.15177434  0.14886338\n",
-        "   0.14003598  0.15410513  0.17617185  0.20381477  0.22040786  0.21156947\n",
-        "   0.2367712   0.28451012  0.45482376  0.52332827  0.67404638  1.\n",
-        "   0.63340211  0.4846416   0.32941999  0.23431607  0.22897419  0.20619841\n",
-        "   0.18332006]\n",
-        " [ 0.12111902  0.12109838  0.12121915  0.11275538  0.1155538   0.11844269\n",
-        "   0.10961528  0.12065413  0.13181376  0.1542259   0.17081899  0.16778869\n",
-        "   0.17916412  0.20993534  0.35424019  0.38955721  0.46967656  0.63340211\n",
-        "   1.          0.76238796  0.4966214   0.32768572  0.32234384  0.29653775\n",
-        "   0.25741043]\n",
-        " [ 0.11519016  0.11516952  0.11529029  0.10972508  0.1125235   0.12134124\n",
-        "   0.11251383  0.12355268  0.12077491  0.14015675  0.15674984  0.15371954\n",
-        "   0.16219642  0.1707898   0.21746914  0.25278616  0.33290551  0.4846416\n",
-        "   0.76238796  1.          0.69623519  0.50660343  0.50126155  0.47545546\n",
-        "   0.41902598]\n",
-        " [ 0.11792197  0.11493764  0.11505841  0.10949319  0.10682653  0.11831094\n",
-        "   0.10948353  0.12052238  0.1177446   0.1342279   0.1342279   0.13712645\n",
-        "   0.14257303  0.15116641  0.1707898   0.20610682  0.26647103  0.32941999\n",
-        "   0.4966214   0.69623519  1.          0.80733793  0.61804426  0.56705922\n",
-        "   0.45221347]\n",
-        " [ 0.11792197  0.11783619  0.11795696  0.11239174  0.10972508  0.12120949\n",
-        "   0.11238208  0.10948353  0.10670575  0.12318905  0.12318905  0.1260876\n",
-        "   0.13443273  0.14302611  0.16264951  0.19203767  0.19506797  0.23431607\n",
-        "   0.32768572  0.50660343  0.80733793  1.          0.72964603  0.67866099\n",
-        "   0.46918118]\n",
-        " [ 0.11525531  0.11227097  0.11239174  0.10682653  0.11263461  0.12411902\n",
-        "   0.11529161  0.11529161  0.11251383  0.12899713  0.12899713  0.12886538\n",
-        "   0.14024081  0.16185984  0.18148323  0.25240188  0.19506797  0.22897419\n",
-        "   0.32234384  0.50126155  0.61804426  0.72964603  1.          0.76238796\n",
-        "   0.55290814]\n",
-        " [ 0.11146177  0.10343259  0.10355336  0.10076833  0.10657642  0.11528305\n",
-        "   0.10645564  0.10634212  0.10356434  0.12004763  0.12004763  0.11991588\n",
-        "   0.13129132  0.15291034  0.16963518  0.24055383  0.18321993  0.20619841\n",
-        "   0.29653775  0.47545546  0.56705922  0.67866099  0.76238796  1.\n",
-        "   0.67404638]\n",
-        " [ 0.10044357  0.09775626  0.09798814  0.10076833  0.10960672  0.11250527\n",
-        "   0.10367786  0.10356434  0.10078656  0.11120925  0.11120925  0.1110775\n",
-        "   0.12245293  0.14407196  0.1607968   0.23438212  0.17438154  0.18332006\n",
-        "   0.25741043  0.41902598  0.45221347  0.46918118  0.55290814  0.67404638\n",
-=======
         "[[ 0.99846154  0.58527257  0.35650485  0.30048452  0.26514333  0.23366326\n",
         "   0.11684591  0.11524591  0.09816885  0.09816885  0.0932122   0.08515279\n",
         "   0.08857097  0.0813773   0.07028286  0.06380527  0.05850224  0.0569747\n",
@@ -560,12 +390,11 @@
         "   0.05705375  0.0570552   0.06193938  0.06193938  0.0636104   0.06694953\n",
         "   0.06854953  0.0702162   0.0799113   0.0831113   0.09578261  0.10261898\n",
         "   0.11347962  0.14295774  0.14135774  0.16679145  0.36491712  0.68210419\n",
->>>>>>> 2405fad7
         "   1.        ]]\n"
        ]
       }
      ],
-     "prompt_number": 29
+     "prompt_number": 9
     },
     {
      "cell_type": "markdown",
@@ -589,33 +418,6 @@
       {
        "metadata": {},
        "output_type": "display_data",
-<<<<<<< HEAD
-       "png": "iVBORw0KGgoAAAANSUhEUgAAAdwAAAHaCAYAAACq+vjoAAAABHNCSVQICAgIfAhkiAAAAAlwSFlz\nAAALEgAACxIB0t1+/AAAHOdJREFUeJzt3W2MXfWdH/DfmZnrZwM24PEEO2uz2OHJgIkDElmHQWAn\nvIiDawWFjVgXzBsSpLKQKoSUxCbK4mi3pQmhFSUIOUplgarloZWwCErGTdgiK5tBbcAEVouL5ZhJ\njOPw4BA8M7cvQF5RzIyZ87v/O758Pq/mzj3+3t8959zzvWdmfE/VbDabAQC0VFe7BwCADwOFCwAF\nKFwAKEDhAkABChcACuhpVfAnzlwWv9j5q1bFA8Ckc/HFF8fAwMAR76ta9d+CqqqKjbF0zGV+Gvvi\nkjhpzGX+3b9q5Mzzlx/NyTn5xJScWHBqTs708efZ+HePxcavXD7mMtXMvvqzZO1K3VNycpojOTnV\n+O9LN/7N1th461Xj5FTF5jkq3VPrZzRH62dEHNW62fitH8bG2/4q5/HG05Vz3Imqe3LlxNiv0Y2b\n7ouN39yQ9FjjyXo9JOWkbPOpUVXL4v1q1Y+UAaAAhQsABbS1cBfFjHY+/IdG/0WntXuEjte/8ux2\nj9Dx+j91brtH6Hj9Fy9v9wgdbcKFu23btjj99NNjyZIl8Z3vfGdCGYsVbhH9Fy1p9wgdr3/lsnaP\n0PH6L1a4rdbff367R+hoEyrckZGRuOGGG2Lbtm3x7LPPxtatW2Pnzp3ZswFAx5hQ4e7YsSNOO+20\nWLRoUTQajfjCF74QjzzySPZsANAxJlS4e/bsiYULFx6+vWDBgtizZ0/aUADQaSb0H/qqo/x/Tz+N\nfYe/XhQz/M4WgI4yMPCLGBj4x3dujV2pEyrcU045JXbv3n349u7du2PBggXvWW68D7UAgGNZf/+K\n6O9f8c6tqbFp039+32Un9CPlFStWxAsvvBC7du2Kt956Kx544IFYs2bNRKIA4ENhQme4PT098f3v\nfz8+/elPx8jISGzYsCHOOOOM7NkAoGNM+ENZL7/88rj88rE/nxcAeJuPdgSAAhQuABSgcAGgAIUL\nAAUkXcn6yL6+tv4Ffb/994cSJon48j89l5Jzwpp5KTnVOfvGX+hochYtHHeZo9HsS1jP0+bUz4iI\nqjk9JSftAvRZFyPPuuB2V9bLduyLkR9dRNI6nmzv/XuStlV31oXjs2Q8r4T9JlM12dbx+5tkezkA\ndCaFCwAFKFwAKEDhAkABChcAClC4AFCAwgWAAhQuABSgcAGgAIULAAUoXAAoQOECQAEKFwAKULgA\nUIDCBYACFC4AFKBwAaCAnlaGd/3lR2tnfOmfnkuYJOLu/91Iyblm356UnFNuzpkn5r6ak3Pi6/Uz\nunOeU3N0OCUnYjQlpZpyXEpORJUT08zKGamfkbWtqu6cnDTNdg9AB3KGCwAFKFwAKEDhAkABChcA\nClC4AFCAwgWAAhQuABSgcAGgAIULAAUoXAAoQOECQAEKFwAKULgAUIDCBYACFC4AFKBwAaAAhQsA\nBfS0Mryad2LtjDlr5iVMEvGv9+1Jybn/NzNScm55Yl9KTs+07pScqtGoH7LkgvoZERExmhPTbCbl\nJM1TJb2/zZonJSdrHY/k5Ew2Vc7rM6oqJydD0ibPWzfHznnjsTMpABzDFC4AFKBwAaAAhQsABShc\nAChA4QJAAQoXAApQuABQgMIFgAIULgAUoHABoACFCwAFKFwAKEDhAkABChcAClC4AFCAwgWAAnpa\nmr7g1NoR1bn7EgaJWHBzIyXnqz/OmWfzY6MpOTf+fk9KzqwvT6mdUfX9JmGSiOiZnpMz9fiUmObo\ncEpO1dWdkpOmOVI/I2ndRFdrD0UfWNbziuakiokqYR+sco5dKftfRETSODlBY69fZ7gAUIDCBYAC\nFC4AFKBwAaAAhQsABShcAChA4QJAAQoXAApQuABQgMIFgAIULgAUoHABoACFCwAFKFwAKEDhAkAB\nChcAClC4AFBAT0vTp59YO6JatLD+HBERc19NiWlM607J+TcH9qTk/Menct4zXffyc7Uz5m9qJkwS\nEdNzdsuq96SUnFh0ZkpMs3tqSk40ZqTEVD31c5rNkYRJcmZ5JykpJiknS9J6jkh4jTZH62e8HZSU\nM5mM/Zyc4QJAAQoXAApQuABQQK1fli1atCiOO+646O7ujkajETt27MiaCwA6Sq3CraoqBgYGYu7c\nuVnzAEBHqv0j5WazE//SDABy1SrcqqrisssuixUrVsS9996bNRMAdJxaP1J+8skno6+vL373u9/F\nqlWr4vTTT4+VK1dmzQYAHaNW4fb19UVExMknnxxr166NHTt2vKtwN/7dY4e/7r/otOi/aEmdhwOA\nSWVg4JcxsP2X79wau1InXLgHDx6MkZGRmD17drzxxhvx+OOPxze/+c13LbPxK5dPNB4AJr3+/vOj\nv//8d25Ni03f+i/vu+yEC3doaCjWrl0bERHDw8PxxS9+MVavXj3ROADoaBMu3MWLF8fTTz+dOQsA\ndCyfNAUABShcAChA4QJAAQoXAApQuABQQK0PvhhPNbOvdkaz71DCJBFx4uspMVWjkZIz+8tTUnI2\nvPxcSs4Pdk2vnfHX9+6qP0hEzPx8/f0mIiJOmJWTM5K0D2bpytkHm90jtTOqqjthkojoyjoUVUkx\nSfNUWec0Wc8rIydplixZ+2DKuhl7Fme4AFCAwgWAAhQuABSgcAGgAIULAAUoXAAoQOECQAEKFwAK\nULgAUIDCBYACFC4AFKBwAaAAhQsABShcAChA4QJAAQoXAApo6QXoo9msnzFtTv2MiIjunIt2x5IL\nUmKqvt+k5PRtSljHEXFjwsXj73wy5/3b15e+mpITM3O2eTXzxZScaCTtgzNn5eRMrZ/TzLr4d2NG\nTk7SBd+rE89KyYnR4ZycyHmdRzPhIutdSbWR0Q/HGGe4AFCAwgWAAhQuABSgcAGgAIULAAUoXAAo\nQOECQAEKFwAKULgAUIDCBYACFC4AFKBwAaAAhQsABShcAChA4QJAAQoXAApQuABQQE9L07un1I6o\nmtMTBolojg6n5ESM5sT05DyvmJGzCWd9vq92xq1LX02YJOLb9/8xJefr8UpKTow2c3KmdOfkTM/Z\n5tXHTqsf0mjUz4iISHt9Jhk+mJPTPS0npyvpUF1lnGNlnaeN5MRUVVJO69eNM1wAKEDhAkABChcA\nClC4AFCAwgWAAhQuABSgcAGgAIULAAUoXAAoQOECQAEKFwAKULgAUIDCBYACFC4AFKBwAaAAhQsA\nBShcACigp6XpzZHJkREREaM5Mc1mTs7U41Niqt6TUnLihFm1I7pmNRIGibg1XknJ+fb9f0zJ+fqr\nv03JiRndOTmn199WERHVvP31Q2bOrJ8REVFNsvf+w2/k5HRPS8qZkpNTJeyDXUnH5GbWMTlpnq6M\nOhx7/U6yvRwAOpPCBYACFC4AFKBwAaAAhQsABShcAChA4QJAAQoXAApQuABQgMIFgAIULgAUoHAB\noACFCwAFKFwAKEDhAkABChcAClC4AFBAxiXu31+VEN/VqJ8REdWU41JyojmaFDOckhOLzszJGTlU\nO6Ka+WLCIBFdo82UnFtf/W1Kzrf/W/11ExHR3/2nlJylpx5IyZk3vbt+yKk5r6uqLyUmTTPh9RAR\nUY3m5KTpmd7uCT7UnOECQAEKFwAKULgAUIDCBYACxi3ca6+9Nnp7e2PZsmWHv7d///5YtWpVLF26\nNFavXh0HDuT8EQcAdKpxC/eaa66Jbdu2vet7mzdvjlWrVsXzzz8fl156aWzevLllAwJAJxi3cFeu\nXBlz5sx51/ceffTRWL9+fURErF+/Ph5++OHWTAcAHWJCv8MdGhqK3t7eiIjo7e2NoaGh1KEAoNPU\n/mSKqqqiqqoj3rfxb7Ye/rp/5dnRv3LZEZcDgGPRwMAvY2D7L9+5NXalTqhwe3t74+WXX4758+fH\n3r17Y968eUdcbuOtV00kHgCOCf3950d///nv3JoWm26/532XndCPlNesWRNbtmyJiIgtW7bEFVdc\nMZEYAPjQGLdwr7rqqrjooovi17/+dSxcuDDuv//+uOWWW+LHP/5xLF26NH7yk5/ELbfcUmJWADhm\njfsj5a1btx7x+0888UT6MADQqXzSFAAUoHABoACFCwAFKFwAKKD2B1+M6X0+EOMDhiRkJOZUOe9R\nqq7ulJxm99SUnBSNRk7OlJx1U83Mybm4+08pOQMjOfvO4jdGU3Ki2UzIqB8REWmvq5xjTnTuPM2E\nfScj40PKGS4AFKBwAaAAhQsABShcAChA4QJAAQoXAApQuABQgMIFgAIULgAUoHABoACFCwAFKFwA\nKEDhAkABChcAClC4AFCAwgWAAhQuABTQ09L0KiG+K2nEZpWUM5qTk6UxIyenq1E/Y+as+hkREdOT\ntvnHcub52OIDKTmL38jZd+7/Tc42v+mhodoZ0y94M2GSiOqzJ6TkRJX0Oh/+Y07O6KGcnKxzo4zj\nadYxsDmSk1M1c3IiI2fs9esMFwAKULgAUIDCBYACFC4AFKBwAaAAhQsABShcAChA4QJAAQoXAApQ\nuABQgMIFgAIULgAUoHABoACFCwAFKFwAKEDhAkABrb0AfffUhJCkiwtnXex4kl18uerJuRh5szth\nnqk5F3yvPnZaTs68/Sk582Z0p+TEaM6+/NcJF46PiPgPP6t/sfbrdufMMv/8uSk5MSVnW1V/9vuU\nnGjMzMmZknSoHh2un5F1mjb8Zk5OV9a6Sdh3qrFXjjNcAChA4QJAAQoXAApQuABQgMIFgAIULgAU\noHABoACFCwAFKFwAKEDhAkABChcAClC4AFCAwgWAAhQuABSgcAGgAIULAAUoXAAooKel6c3RhIyR\n+hkREaPDOTnRzIlJmqeZtH6qqrt2RjMhIyIiGo2cnJkzc3JOPS4nJ2nXmfGJN1NyNuweqp3xg13T\nEyaJ+Lc/2JWS0z095xwi7cD456fm5Hz04ykx1dS59UOyjqWjf8rJyeqIroStXo197HKGCwAFKFwA\nKEDhAkABChcAClC4AFCAwgWAAhQuABSgcAGgAIULAAUoXAAoQOECQAEKFwAKULgAUIDCBYACFC4A\nFKBwAaAAhQsABSRc4n4MVZUQkvSeoOrOyWmO5OR05az6qmdGSk7KPI2kWUaHc3KqnH2n6kuJyZvn\ncyek5PR9fG7tjK/8YFf9QSLib3+aEhNfOuvNlJy5vz2YkhO9r+bkvPVaTk7G67xrSv2MiGgeHErJ\niSqpxroSXp/dx4/9EPUfAQAYj8IFgAIULgAUoHABoIBxC/faa6+N3t7eWLZs2eHvbdy4MRYsWBDL\nly+P5cuXx7Zt21o6JAAc68Yt3GuuueY9hVpVVdx0000xODgYg4OD8ZnPfKZlAwJAJxi3cFeuXBlz\n5sx5z/ebzWZLBgKATjTh3+Heddddce6558aGDRviwIEDmTMBQMeZ0P8Yvv766+Mb3/hGRETcdttt\ncfPNN8d99933nuU2fuuHh7/u/9S50X/xuRMcEwAmn4Enn4+Bf3j+7RvV1DGXnVDhzps37/DX1113\nXXz2s5894nIbb/uricQDwDGh/5NLo/+TS9++0X183P63f/++y07oR8p79+49/PVDDz30rr9gBgDe\na9wz3Kuuuiq2b98e+/bti4ULF8amTZtiYGAgnn766aiqKhYvXhz33HNPiVkB4Jg1buFu3br1Pd+7\n9tprWzIMAHQqnzQFAAUoXAAoQOECQAEKFwAKmND/w2UyqSZPTuX925iqpG2VlTO1u3ZEz/ScbX79\nmW+m5PynZ6ak5NzyP4ZScnrmTkvJqU56KSWnOftQ7Yxq1kcSJomopp+ckhNdSTXW1aifUc0c+yHq\nPwIAMB6FCwAFKFwAKEDhAkABChcAClC4AFCAwgWAAhQuABSgcAGgAIULAAUoXAAoQOECQAEKFwAK\nULgAUIDCBYACFC4AFKBwAaCAnpamdzXqZ/RU9TMiIqKZlJNkdDgnp0paP1X9XaE68ayEQSJi+GBS\nzhspMc2RQyk5USW9vx3+Y0pM9We/r52RdQA5cShnm3/1vw+l5GzeNpqS8/V5e1Ny4lDOPNUn6h8v\nmlNmJkwSkXW+VzWmp+Sk6Br7uO4MFwAKULgAUIDCBYACFC4AFKBwAaAAhQsABShcAChA4QJAAQoX\nAApQuABQgMIFgAIULgAUoHABoACFCwAFKFwAKEDhAkABChcACuhpaXrVXT+jOyEjU8ZzioiIZlJO\nkirhvdfocP2MiIjuaZMqpxo9lJITVZWTkzVPY2b9jD8/tX5GRETvqykxjbk52/zWeXtTcr695c2U\nnOu2P5eSM/+20doZ1UUJg0REdOWc7zV7ZqTkxNTj6md0nzDm3c5wAaAAhQsABShcAChA4QJAAQoX\nAApQuABQgMIFgAIULgAUoHABoACFCwAFKFwAKEDhAkABChcAClC4AFCAwgWAAhQuABSgcAGggJ6W\nplfdLY1vi6rKyWnmxERzJCko43klPamupN2ye0pOTpYq6/1tUs6UhPX80Y/Xz4iIeOu1lJjqpJdS\ncroOjabkbPifz6Xk/GDX9JScm39Yf/1MH8lZN9GVdCydlnO8qE6cVT9kRt+YdzvDBYACFC4AFKBw\nAaAAhQsABShcAChA4QJAAQoXAApQuABQgMIFgAIULgAUoHABoACFCwAFKFwAKEDhAkABChcAClC4\nAFBAay9An3JB8qSLFE82VXdSUNJF36uE9dxM2lZZF2rPWsc9ORf/jmbWhbuTXrajw7UjqqlzEwaJ\ntOfUnH0oJae6IGdf7rstZ5vflHDh+IiIf7+9/vO68lf/nDBJxJJ1c1JyYsG0nJxpCceL6s0x73aG\nCwAFKFwAKEDhAkABChcAChizcHfv3h2XXHJJnHXWWXH22WfH9773vYiI2L9/f6xatSqWLl0aq1ev\njgMHDhQZFgCOVWMWbqPRiDvvvDOeeeaZeOqpp+Luu++OnTt3xubNm2PVqlXx/PPPx6WXXhqbN28u\nNS8AHJPGLNz58+fHeeedFxERs2bNijPOOCP27NkTjz76aKxfvz4iItavXx8PP/xw6ycFgGPYUf8O\nd9euXTE4OBgXXnhhDA0NRW9vb0RE9Pb2xtDQUMsGBIBOcFT/2/z111+PdevWxXe/+92YPXv2u+6r\nqiqq9/nQhI2b7jv8df/Fy6O///waowLA5DLwq1di+zP7374x5eUxlx23cA8dOhTr1q2Lq6++Oq64\n4oqIePus9uWXX4758+fH3r17Y968eUf8txu/ueEDjg4Ax47+s0+M/rNPfPvGrI/E7f918H2XHfNH\nys1mMzZs2BBnnnlm3HjjjYe/v2bNmtiyZUtERGzZsuVwEQMARzbmGe6TTz4ZP/rRj+Kcc86J5cuX\nR0TEHXfcEbfccktceeWVcd9998WiRYviwQcfLDIsAByrxizcv/iLv4jR0SN/+PYTTzzRkoEAoBP5\npCkAKEDhAkABChcAClC4AFDAUX3wRXs12z3Au2WNUx35j9E+sGZSThz5w0s+kK6s3SnpfWDXSE5O\nlqxtlZWTsZpHhxNCIqJrSkpMNesjKTnNKTNTcqpPpsTEjJGcbf75X/1z7YwHX5maMEnEl//XH1Jy\nZn3kjyk5jSXH1w8ZHrsgnOECQAEKFwAKULgAUIDCBYACFC4AFKBwAaAAhQsABShcAChA4QJAAQoX\nAApQuABQgMIFgAIULgAUoHABoACFCwAFKFwAKEDhAkABPa2Nr1ob3w5Vd05OcyQnJ5pJOQmaWbMk\nrZvmaE7OZJO17wy/WT9j9E/1MyKieXAoJaeafnJKTtq5SFdSTnfOsXTpujm1M7701B8SJom4+/80\nUnKue+1gSk7v7tfrh8x5Y8y7neECQAEKFwAKULgAUIDCBYACFC4AFKBwAaAAhQsABShcAChA4QJA\nAQoXAApQuABQgMIFgAIULgAUoHABoACFCwAFKFwAKEDhAkABPS1Nr6qEjO76GZmqpPcoozkxaSbT\nes7YbyIimiM5OZNN1czJ6Up4+Wet4yrpUJTxnCKiakxPyWn2zEjJiWlJ62fhtNoRs//vHxMGidjw\n6sGUnB/sytlWt/zklfohp8wa825nuABQgMIFgAIULgAUoHABoACFCwAFKFwAKEDhAkABChcAClC4\nAFCAwgWAAhQuABSgcAGgAIULAAUoXAAoQOECQAEKFwAKULgAUEBPS9O7Gi2NP7aNtnuAd6uqdk/w\nL6qk94Fdrd2926eZEzPaXT8jax13ZW3zSXbMmXpcSkx14qyUnJhWf5s3lhyfMEjE/JdeT8n56k9e\nScm5Y1v9Y/LcJWO/Np3hAkABChcAClC4AFCAwgWAAhQuABSgcAGgAIULAAUoXAAoQOECQAEKFwAK\nULgAUIDCBYACFC4AFNDWwh0Y+EU7H/5DY2Dgl+0eoeNZx6038OTz7R6h4w38KufKOxxZmwv3H9v5\n8B8aA9uVQatZx6038A8Kt9W2P7O/3SN0ND9SBoACWnyF7hnj3N84imU61XBSztFcjHxKRMwcZ5mE\ni5GnyXofmLWOj0Yjxl/HWZKeV5VwsfbqUP2MiIiek8ZfpmvG+Mt15VwcPW0dN97KyTnu1Jycxp/G\nvn/aKxEnnDb2MsP1L9QeERF/OpgSU532h5Scvt8dzbF0bMd/tC/ihcff9/6q2WzWf5Qj6O/vj+3b\nt7ciGgAmpYsvvjgGBgaOeF/LChcA+Bd+hwsABShcAChA4QJAAW0r3G3btsXpp58eS5Ysie985zvt\nGqOjLVq0KM4555xYvnx5XHDBBe0ep2Nce+210dvbG8uWLTv8vf3798eqVati6dKlsXr16jhw4EAb\nJzz2HWkdb9y4MRYsWBDLly+P5cuXx7Zt29o44bFv9+7dcckll8RZZ50VZ599dnzve9+LCPtyK7Wl\ncEdGRuKGG26Ibdu2xbPPPhtbt26NnTt3tmOUjlZVVQwMDMTg4GDs2LGj3eN0jGuuueY9B/vNmzfH\nqlWr4vnnn49LL700Nm/e3KbpOsOR1nFVVXHTTTfF4OBgDA4Oxmc+85k2TdcZGo1G3HnnnfHMM8/E\nU089FXfffXfs3LnTvtxCbSncHTt2xGmnnRaLFi2KRqMRX/jCF+KRRx5pxygdzx+h51u5cmXMmTPn\nXd979NFHY/369RERsX79+nj44YfbMVrHONI6jrA/Z5o/f36cd955ERExa9asOOOMM2LPnj325RZq\nS+Hu2bMnFi5cePj2ggULYs+ePe0YpaNVVRWXXXZZrFixIu699952j9PRhoaGore3NyIient7Y2ho\nqM0Tdaa77rorzj333NiwYYMfdSbatWtXDA4OxoUXXmhfbqG2FG5VVe142A+dJ598MgYHB+Oxxx6L\nu+++O372s5+1e6QPhaqq7OMtcP3118eLL74YTz/9dPT19cXNN9/c7pE6wuuvvx7r1q2L7373uzF7\n9ux33WdfztWWwj3llFNi9+7dh2/v3r07FixY0I5ROlpfX19ERJx88smxdu1av8dtod7e3nj55Zcj\nImLv3r0xb968Nk/UeebNm3e4AK677jr7c4JDhw7FunXr4uqrr44rrrgiIuzLrdSWwl2xYkW88MIL\nsWvXrnjrrbfigQceiDVr1rRjlI518ODBeO211yIi4o033ojHH3/8XX/xSa41a9bEli1bIiJiy5Yt\nhw9e5Nm7d+/hrx966CH7c03NZjM2bNgQZ555Ztx4442Hv29fbp22fbTjY489FjfeeGOMjIzEhg0b\n4mtf+1o7xuhYL774YqxduzYiIoaHh+OLX/yidZzkqquuiu3bt8e+ffuit7c3br/99vjc5z4XV155\nZbz00kuxaNGiePDBB+OEE05o96jHrP9/HW/atCkGBgbi6aefjqqqYvHixXHPPfcc/l0jH9zPf/7z\n+NSnPhXnnHPO4R8b33HHHXHBBRfYl1vEZykDQAE+aQoAClC4AFCAwgWAAhQuABSgcAGgAIULAAUo\nXAAo4P8BjM0OX8A/uCcAAAAASUVORK5CYII=\n",
-       "text": [
-        "<matplotlib.figure.Figure at 0x108ae79d0>"
-       ]
-      }
-     ],
-     "prompt_number": 30
-    },
-    {
-     "cell_type": "code",
-     "collapsed": false,
-     "input": [],
-     "language": "python",
-     "metadata": {},
-     "outputs": [],
-     "prompt_number": 30
-    },
-    {
-     "cell_type": "code",
-     "collapsed": false,
-     "input": [],
-     "language": "python",
-     "metadata": {},
-     "outputs": [],
-     "prompt_number": 30
-=======
        "png": "iVBORw0KGgoAAAANSUhEUgAAAdwAAAHaCAYAAACq+vjoAAAABHNCSVQICAgIfAhkiAAAAAlwSFlz\nAAALEgAACxIB0t1+/AAAGEtJREFUeJzt3XuMbAd9H/Dvmd17fV/2vX5hO9jEgDAxtMI2FiolxJsK\nkImqNGklIipalzylkgchtMC9Btbgm6ImEP5oQhrxkBO1tJGiIBopBJN4LaNKEIPN+5lgxMOxsQLh\nUa7te3f6xy7m2vHuXe/89jfj4fORrjwzO/7ub86cc75zZnfnJAAAAAAAAAAAAAAAlYadCr7y0n8y\nvvVTH9+peACYRTcnWXq4L+xY4SYZL+eSTe9wU+7Jj+ecTe9z7S8fKBlm9IKnluTk7M3n3bI9p9fk\n7Np/yrssv+nGLL/suZveZzi7aPlUWDht2hM8xKk3k+XX35DlV19zipiFonmKDAWb/2jX5BlJMoxO\neZfl696a5df+/ClyZmwZj8c1ORXP1RYsL/9Blpd/seV7beU5f/Q5LcPwT5MNdhrz+IgBYOYoXABo\nMNXCvTj7pvntf2AsPfMJ0x5h7i392NOmPcLcW7rqimmPMPeWlp4+7RHm2iSFe3WSTyf5XJJXbCfg\n8Qq3xdIznzjtEebe0lWXTXuEube0pHB3msLdWdst3IUk/y1rpfuUJC9McmnVUAAwb7ZbuM9I8vkk\ndyS5P8n/SvKvimYCgLmz3cJ9bJIvnXT9y+u3AQAPY3Gb/9+W/rjsptzzwOWLs8/PbAGYKysrt2Zl\n5UPr1zav1O0W7leSXHTS9YuydpT7IKf6UAsAeDRbWroyS0tXrl87Lddd95YN77vdt5RvTfKkJBcn\n2Z3kZ5K8e5tZADD3tnuEezzJLyf5i6z9xvLbknyqaigAmDfbLdwk+fP1fwDAKfhoRwBooHABoIHC\nBYAGChcAGkzyS1OndOQlk588/ujvfrtgkuTI3ppfoh6uOLsm59xDJTnZP/kyTpKcfmFBSNFJsncf\nrMmpMio6qXnVCbfHqzU5w45u/tPxKDvhe7uq5VOiaj1+9Bw3PnomBYBHMYULAA0ULgA0ULgA0EDh\nAkADhQsADRQuADRQuADQQOECQAOFCwANFC4ANFC4ANBA4QJAA4ULAA0ULgA0ULgA0EDhAkCDxZ0M\nX3jBUyfOOLznUwWTJEd/+5slOUdeslqSk0uPlcQMP3JBSc74eME8wzB5RpJhdW9JTpnxjm4m0zNe\nKMgo2h6q1KyCybgop8qszVOh6jGNi4JK9l+bbw+OcAGggcIFgAYKFwAaKFwAaKBwAaCBwgWABgoX\nABooXABooHABoIHCBYAGChcAGihcAGigcAGggcIFgAYKFwAaKFwAaKBwAaDB4o6mn3POxBGjK88u\nGCQ5/B9XS3KO/u63S3Ku/e19JTm591hNzurxyTOGYfKMJDlxX01OlVHNupNhxl7fjsYFIRUZScZF\ny7hM0bpctXxmap6iWYaFopyqeSq2z80zZmwPAADzSeECQAOFCwANFC4ANFC4ANBA4QJAA4ULAA0U\nLgA0ULgA0EDhAkADhQsADRQuADRQuADQQOECQAOFCwANFC4ANFC4ANBgcUfT95w+ccRw7qGCQZLR\nU46V5Bz5rX0lOde//O6SnBdf8MWSnAvf98TJQw5eNHlGkizuqcmpMj5RkzMsFOUMNTnj1dnISOqW\nTdU8bGyoOk4req7GRfOUbOebZzjCBYAGChcAGihcAGigcAGggcIFgAYKFwAaKFwAaKBwAaCBwgWA\nBgoXABooXABooHABoIHCBYAGChcAGihcAGigcAGggcIFgAaLO5q+a//kGfsPTJ6RZPiRC2pyjh0r\nyfkP599RkvOOO/eV5Fz7Fx+cOGP412cXTJKMj9c8pirD4p6aoPGJmpyy18njgojVyTOSZCh6THM7\nz0JNzjwahmlPcJLNZ3GECwANFC4ANFC4ANBg0p/h3pHkm0lOJLk/yTMmHQgA5tGkhTtOspTk7ycf\nBQDmV8VbyrP0K2IAMJMmLdxxkvcluTXJL0w+DgDMp0nfUn5WkjuTnJvkxiSfTnLLpEMBwLyZtHDv\nXP/v15L8adZ+aeqBwl1+040P3HHpmU/I0jOfOOG3A4DZsbLyoaysfGj92uaVOknh7kuykORbSfYn\neV6S606+w/LLnjtBPADMtqWlp2dp6enr107Lda/7/Q3vO0nhnpe1o9rv5fyPJO+dIA8A5tYkhfuF\nJJdVDQIA88wnTQFAA4ULAA0ULgA0ULgA0EDhAkCDnfwc5PH4O382ecp9/zB5RpLx8WMlOVk9XpNz\nz2dKYlbf88GSnKMvv3vijCP/fm/BJMnoZT9WklPmtD01OfvOLYkZznhcSU52HZg8Y6Fo2SzsrskZ\nr9bkDDN2LDIsTHuCkxTVRtVjGhXllKw7p2UYPS3ZYCHN2FoFAPNJ4QJAA4ULAA0ULgA0ULgA0EDh\nAkADhQsADRQuADRQuADQQOECQAOFCwANFC4ANFC4ANBA4QJAA4ULAA0ULgA0WJz2AKdWdbLjGcs5\nVHMS8dG/Obsk5/Dt/3vijKN/+N2CSZKXfubPS3Kq1p3Tf+95JTk57VhNTtVJ1sfjipCCjNQ9pjJF\n23nV8mFjM7fubMwRLgA0ULgA0EDhAkADhQsADRQuADRQuADQQOECQAOFCwANFC4ANFC4ANBA4QJA\nA4ULAA0ULgA0ULgA0EDhAkADhQsADRQuADQYdjB7PD524+QpJ+6bPCNJVotyyua5tyRmfPxYSU6+\n+tGJI775S+8pGCR58wdqXgcORWv3kX97WknO6KX/vCQn5z2hJmfXgYkjhtMfVzBIksU9NTlVhoWa\nnNFiTc6O7qofoaplU2Wm5jktw8JlyQZPmCNcAGigcAGggcIFgAYKFwAaKFwAaKBwAaCBwgWABgoX\nABooXABooHABoIHCBYAGChcAGihcAGigcAGggcIFgAYKFwAaKFwAaLA47QGYFcMMJNQaj6uCinKA\nH2iOcAGggcIFgAYKFwAaKFwAaKBwAaCBwgWABgoXABooXABooHABoIHCBYAGChcAGihcAGigcAGg\ngcIFgAYKFwAaKFwAaKBwAaDB4s7GD5NHjBYmz0iScdFDHa3W5IxPlMQMi3tKcsZ7Js85/feeVzBJ\ncu0bbynJGY9LYnL0nfeW5Fz7/L8tyRkOnlmSk1HBNnHiu5NnJMlQ9dq/6Ekf7a7JKVOwL61S9VSV\nPedF++QSm69/jnABoIHCBYAGChcAGihcAGiwlcJ9e5K7knzspNvOSnJjks8meW+SQ/WjAcD82Erh\nviPJ1Q+57ZVZK9xLkvzl+nUAYANbKdxbknz9Ibf9ZJIb1i/fkOSnKocCgHmz3Z/hnpe1t5mz/t/z\nasYBgPlU8WkQ42zw177Lr7/hgctLP/a0LF11WcG3A4DZsLLy4azc/OH1a5tX6nYL964k5yf5uyQX\nJLn74e60/OprthkPALNvaemKLC1dsX5tT6573X/f8L7bfUv53Um+16bXJHnXNnMA4AfCVgr3nUn+\nb5InJ/lSkhcneUOS52btz4L+xfp1AGADW3lL+YUb3P6cykEAYJ75pCkAaKBwAaCBwgWABgoXABoM\nO5g9Ht97U0VMQUaS1fuKck4U5dxfkzOumWf8jb+ZPOTEsckzkuSer9TkVK06n/7bkpyj13yxJOfI\n4ZpzhYyuvnTykB9+yuQZSYb955fkZFTxWT5Jdp1Rk1M1z7BQk5PVySNGp02ekczgsqmwJ8PiFckG\n3eoIFwAaKFwAaKBwAaCBwgWABgoXABooXABooHABoIHCBYAGChcAGihcAGigcAGggcIFgAYKFwAa\nKFwAaKBwAaCBwgWABgoXABosTnuAUxqvTnuCnTEMRUE1r5mGMx43eUjRczVeOK0kp8ro4JklOYdf\n+Q8lOUd/8xslOdee9TcTZwzfrJllfMVzSnIy2l0SMwwLJTkZFe1iq+YZn5g8Y+H45BlJ2XOVxb01\nOVXLeBOOcAGggcIFgAYKFwAaKFwAaKBwAaCBwgWABgoXABooXABooHABoIHCBYAGChcAGihcAGig\ncAGggcIFgAYKFwAaKFwAaLCzJ6CvOMn6UDTiuOqE0uOanKKTtSdF84x2TZ4xLppl14GanCpFJxFf\n+IlLS3KOnD35ieOT5PqX3z1xxpFr7y+YJBldcmdJTg48tian4kTtSbJasA9MklFRTsVJ1htO1D4d\nFfuvzTMc4QJAA4ULAA0ULgA0ULgA0EDhAkADhQsADRQuADRQuADQQOECQAOFCwANFC4ANFC4ANBA\n4QJAA4ULAA0ULgA0ULgA0EDhAkCDxR1NH+3a0fhHZLxaFVQUUzRPVc7CnoKQmmUznP64kpwyJ75b\nEjP+4eMlOaNvfqMk5/Dh+yfOOHr91wsmSY7s/quSnNFljynJGT/pySU5WSjaBw4LNTkF8wwHH18w\nSOoe0/4fqskp2X9tvj92hAsADRQuADRQuADQQOECQAOFCwANFC4ANFC4ANBA4QJAA4ULAA0ULgA0\nULgA0EDhAkADhQsADRQuADRQuADQQOECQAOFCwANFnc0fZjDPh+v1uQMC0U5M7SMq5bNzq6Vj1zR\nMh72n1+SM77iOSU5C0/66sQZh3ffVDBJcvQ1f1+S88qrv1GSs+vVZ5fk5KxzanIWi/YXJcazlTOu\nmqdi/7V5xgztrQFgfilcAGigcAGggcIFgAZbKdy3J7krycdOum05yZeT3Lb+7+ryyQBgjmylcN+R\nf1yo4yRvSnL5+r/3FM8FAHNlK4V7S5KvP8ztQ/EsADC3JvkZ7q8k+UiStyU5VDMOAMyn7X7EwFuS\nvG798uuTvDHJzz30TsvXvfWBy0tXXZGlpSu2+e0AYPas3HxbVm6+ff3ark3vu93Cvfuky29N8n8e\n7k7Lr/35bcYDwOxbuuryLF11+fq1vbnu+rdueN/tvqV8wUmXfzoP/g1mAOAhtnKE+84kVyU5J8mX\nkrw2yVKSy7L228pfSPJLOzQfAMyFrRTuCx/mtrdXDwIA88wnTQFAA4ULAA0ULgA0ULgA0GC7f4e7\nNcPC5Bnj8eQZyex9EOV4dbZy2ETROjgq2txGu2tyTr9w4oiFyx9TMEjyiud9oyTnDe+p2R6OnPHX\nJTmjFz2hJCd799bkHDpz4ojxrv0Fg6SmH5IMe2vWwYwLSmI4vumXHeECQAOFCwANFC4ANFC4ANBA\n4QJAA4ULAA0ULgA0ULgA0EDhAkADhQsADRQuADRQuADQQOECQAOFCwANFC4ANFC4ANBA4QJAg8Vp\nD3BKw1CTM66JSYrmqTLM0mumomUzrNbkVBntrsnZdUZJzDAslORkfGLyiEueXDBIsvs1Z5fkHD7j\nr0tyjv7xfSU5Ry6/pyRneOz+mpxxwY7wMccnz0jqDvcK1uM1FQNtvnxnaW8NAHNL4QJAA4ULAA0U\nLgA0ULgA0EDhAkADhQsADRQuADRQuADQQOECQAOFCwANFC4ANFC4ANBA4QJAA4ULAA0ULgA0ULgA\n0GBxR9PH4x2Nn44Ze0zj1ZqcoeK1V9GyGe3sajk14xM1OVXLZ3WYPGNh1+QZSXL2OSUxC//uCSU5\nh6+4pyTn6Ktqcq5980JJTg4dmzzjeEFGUrfunLi3Jmco2K6G+zf9siNcAGigcAGggcIFgAYKFwAa\nKFwAaKBwAaCBwgWABgoXABooXABooHABoIHCBYAGChcAGihcAGigcAGggcIFgAYKFwAaKFwAaFBw\nivtNDMOOxj8i46qgGXpMSTIsFOXM0Guv8eq0J3iIoue87LkqyhkVPK6qWRaLcvbtLYkZXbi/JOfI\n79Q8rutfeldJzuF/ec/EGQu/cXrBJEnOOFQSM959sCRn2Hfu5CGn2KZmaC8LAPNL4QJAA4ULAA0U\nLgA0ULgA0EDhAkADhQsADRQuADRQuADQQOECQAOFCwANFC4ANFC4ANBA4QJAA4ULAA0ULgA02NkT\n0FcYl505vsiszcOjx2pNzPhETU7FyeMXdk2eUenQmSUxQ9F+Zzh4rCTnVT8x+Ynjk+Q3/2zydefI\nhZ8smCQZvfjKkpys3l+T08ARLgA0ULgA0EDhAkADhQsADU5VuBcluSnJJ5J8PMmvrt9+VpIbk3w2\nyXuTHNqpAQFgHpyqcO9P8utJnprknyV5SZJLk7wya4V7SZK/XL8OAGzgVIX7d0luX7/87SSfSvLY\nJD+Z5Ib1229I8lM7Mh0AzIlH8jPci5NcnuQDSc5Lctf67XetXwcANrDVD744kORPkvxakm895Gvj\nbPBpEMvLf/DA5aWlp2dp6enbGBEAZtPKLZ/Iyvs/sXZl2L3pfbdSuLuyVrZ/lORd67fdleT8rL3l\nfEGSux/uf1xe/sWtzAsAj0pLz35qlp791LUrowO57r/8zw3ve6q3lIckb0vyySRvPun2dye5Zv3y\nNfl+EQMAD+NUR7jPSvKiJB9Nctv6ba9K8oYkf5zk55LckeQFOzQfAMyFUxXu+7PxUfBzimcBgLnl\nk6YAoIHCBYAGChcAGihcAGiw1Q++4AFDUcysvdYpelwVhoVpT/Bgs/ZULRyvySlYzsPBxxcMkmzw\n2TmPPGXX/pKcPKZoGR8/VhKz+PLTS3IOX/jJiTOO/v53CiZJrv3RL5bkDHuLnvM9Z06eMdq8Umdt\nVwIAc0nhAkADhQsADRQuADRQuADQQOECQAOFCwANFC4ANFC4ANBA4QJAA4ULAA0ULgA0ULgA0EDh\nAkADhQsADRQuADRQuADQYPPT009qqOjz1YKMJOOamAwLRUFFj6vMDL32Gp+Y9gQPVrIeJxkVbW6j\n3TU5Fcq2h6INtGqeqs1hYVdNzsFDJTELP3vlxBlHnv3FgkmS6190R0nOf/rxmpw9r/na5CF7z9/0\nyzO0lwWA+aVwAaCBwgWABgoXABooXABooHABoIHCBYAGChcAGihcAGigcAGggcIFgAYKFwAaKFwA\naKBwAaCBwgWABgoXABooXABosDjtAU5pKHpNMB7X5AxDTc646HFVzVOxnMerk2ckSRaKcqpUPa6i\n52pxb01Ohf0/VJNTtH0Oex9TkpPxiZqcE/eWxIx3HyzJyer9E0eM9u4vGCR5+VV3lOT81l+VxORl\n939w4ozhwos3/bojXABooHABoIHCBYAGChcAGihcAGigcAGggcIFgAYKFwAaKFwAaKBwAaCBwgWA\nBgoXABooXABooHABoIHCBYAGChcAGihcAGiwOO0B2gxDUU7Ra5TxiZqcKuPVaU/AVg0LRUHjGclI\nkqL1b1y0nVcdiww1u9hh37klOSX2nFkSs/e1XyvJ+fXjHyzJeeMtk687Zz1p8wxHuADQQOECQAOF\nCwANFC4ANFC4ANBA4QJAA4ULAA0ULgA0ULgA0EDhAkADhQsADRQuADRQuADQYKqFu7Jy6zS//Q+M\nlZUPTXuEubey8uFpjzD3Vm6+bdojzL2VWz4x7RHm2pQLVxF0sJx33srNCnenrdx8+7RHmHsr71e4\nO8lbygDQYIdPQL/vFF/ftYX7VKk6wXrVa5SqE9Bv5aTJncu5QtVJzatsZZ5dSfYX5HSqmKdqu9pK\nzu4kBza/y1C1XRU9ruF4Tc5oV03OqQx7ktGhze+zsLfmex24uCRmdMl3SnIu+H+Tn4D+4OMuSD73\n3g2/Pvl32NhKkqt2MB8AZs3NSZamPQQAAAAAAAAAs+vqJJ9O8rkkr5jyLPPqjiQfTXJbkg9Od5S5\n8vYkdyX52Em3nZXkxiSfTfLeJKf4VU9O4eGW8XKSL2dtfb4ta/sQtu+iJDcl+USSjyf51fXbrctz\nZiHJ55NcnLW/p7g9yaXTHGhOfSFrGw+1np3k8jy4DP5rkv+8fvkVSd7QPdScebhl/NokL5vOOHPp\n/CSXrV8+kOQzWdsPW5fnzDOTvOek669c/0etLyQ5e9pDzKmL8+Ay+HSS89Yvn79+nclcnH9cuL8x\nnVF+ILwryXNiXd4x0/qkqccm+dJJ17+8fhu1xknel+TWJL8w5Vnm3XlZews06/89b5P7sn2/kuQj\nSd4Wb3VWujhr7yh8INblHTOtwp21j9yZV8/K2kb0/CQvydrbdOy8cazjO+EtSR6ftbdB70zyxumO\nMzcOJPmTJL+W5FsP+Zp1udC0CvcrWfuB/fdclLWjXGrduf7fryX50yTPmOIs8+6urL39liQXJLl7\nirPMq7vz/QJ4a6zPFXZlrWz/KGtvKSfW5R0zrcK9NcmTsvY2xu4kP5Pk3VOaZV7tS3L6+uX9SZ6X\nB/88jFrvTnLN+uVr8v2dF3UuOOnyT8f6PKkha2/NfzLJm0+63bo8h56ftd+K+3ySV015lnn0+Kz9\n9vftWfuVf8u4zjuTfDXJfVn7XYQXZ+23wd8Xf0pR5aHL+GeT/GHW/sztI1krAT9bnMyPZu0sDbfn\nwX9qZV0GAAAAAAAAAAAAAAAAAADa/H/k6iO6I7gSPwAAAABJRU5ErkJggg==\n",
        "text": [
         "<matplotlib.figure.Figure at 0x10a3569d0>"
@@ -623,7 +425,6 @@
       }
      ],
      "prompt_number": 10
->>>>>>> 2405fad7
     }
    ],
    "metadata": {}
