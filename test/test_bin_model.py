import re
# from filecmp import cmp
from scripttest import TestFileEnvironment

testdir = "test/"
bindir = "bin/"
datadir = "test/data/"
testenv = testdir + 'testenv_bin_model/'

env = TestFileEnvironment(testenv)
# relative to test file environment: testenv
bindir_rel = "../../" + bindir
datadir_rel = "../../" + datadir


def test_call_without_parameters():
    "Call bin/model without any additional parameters."
    call_script = bindir_rel + 'model'
    run = env.run(*call_script.split(),
                  expect_error=True
                  )
<<<<<<< HEAD
    assert re.search("too few arguments", run.stderr), 'expecting "too few arguments" in stderr'


# def test_fit():
#     "Call bin/model in fit mode."
#     call_script = bindir_rel + 'model -p xx -n xx'
#     run = env.run(*call_script.split())
#     assert False, str(run.files_created)
=======
    assert re.search("too few arguments", run.stderr), 'expecting "too few arguments" in stderr'
>>>>>>> c15fe268
<|MERGE_RESOLUTION|>--- conflicted
+++ resolved
@@ -19,15 +19,4 @@
     run = env.run(*call_script.split(),
                   expect_error=True
                   )
-<<<<<<< HEAD
-    assert re.search("too few arguments", run.stderr), 'expecting "too few arguments" in stderr'
-
-
-# def test_fit():
-#     "Call bin/model in fit mode."
-#     call_script = bindir_rel + 'model -p xx -n xx'
-#     run = env.run(*call_script.split())
-#     assert False, str(run.files_created)
-=======
-    assert re.search("too few arguments", run.stderr), 'expecting "too few arguments" in stderr'
->>>>>>> c15fe268
+    assert re.search("too few arguments", run.stderr), 'expecting "too few arguments" in stderr'