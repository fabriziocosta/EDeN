--- conflicted
+++ resolved
@@ -313,30 +313,14 @@
             Vector representation of input graphs.
         """
         instance_id = None
-<<<<<<< HEAD
-        row, col, data = [], [], []
-        for instance_id, G in enumerate(graphs):
-            self._test_goodness(G)
-            G_feature_dict = self._transform(instance_id, G)
-            G.clear()
-            # move data from dict to lists to circumvent non-linear dictionary
-            # behaviour with extra large numbers of entries
-            data.append(G_feature_dict.values())
-            for i, j in G_feature_dict.iterkeys():
-                row.append(i)
-                col.append(j)
-=======
         feature_dict = {}
         for instance_id, graph in enumerate(graphs):
             self._test_goodness(graph)
             feature_dict.update(self._transform(instance_id, graph))
-            graph.clear()
->>>>>>> 3a730fae
         if instance_id is None:
             raise Exception('ERROR: something went wrong:\
                 no graphs are present in current iterator.')
-        shape = (instance_id + 1, self.feature_size)
-        return csr_matrix((data, (row, col)), shape=shape)
+        return self._convert_dict_to_sparse_matrix(feature_dict)
 
     def transform_single(self, graph):
         """Transform a single networkx graph into one sparse row."""
@@ -924,7 +908,6 @@
 
         for graph in graphs:
             annotated_graph = self._annotate(graph)
-            graph.clear()
             yield annotated_graph
 
     def _annotate(self, original_graph):
